--- conflicted
+++ resolved
@@ -65,16 +65,11 @@
       let sql = ralgebra_to_sql_helper r |> to_query in
       sprintf "exists (%s)" sql
   | First r ->
-<<<<<<< HEAD
-      let sql, _ = ralgebra_to_sql_helper r |> to_subquery in
-      sql
+      let sql = ralgebra_to_sql_helper r |> to_query in
+      sprintf "(%s)" sql
   | Substring (p1, p2, p3) ->
       sprintf "substring(%s from %s for %s)" (pred_to_sql p1) (pred_to_sql p2)
         (pred_to_sql p3)
-=======
-      let sql = ralgebra_to_sql_helper r |> to_query in
-      sprintf "(%s)" sql
->>>>>>> c9c0dc9e
 
 and ralgebra_to_sql_helper r =
   let rec f ({node; _} as r) =
