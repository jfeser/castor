--- conflicted
+++ resolved
@@ -7,72 +7,6 @@
 
 let fail : Error.t -> 'a = Error.raise
 
-<<<<<<< HEAD
-type op =
-  | Int2Fl
-  | IntAdd
-  | IntSub
-  | IntMul
-  | IntDiv
-  | Mod
-  | FlAdd
-  | FlSub
-  | FlMul
-  | FlDiv
-  | IntLt
-  | FlLt
-  | FlEq
-  | IntEq
-  | StrEq
-  | And
-  | Or
-  | Not
-  | IntHash
-  | StrHash
-  | LoadStr
-  | StrLen
-  | StrPos
-[@@deriving compare, hash, sexp]
-
-type expr =
-  | Null
-  | Int of int
-  | Fixed of Fixed_point.t
-  | Bool of bool
-  | String of string
-  | Var of string
-  | Tuple of expr list
-  | Slice of expr * int
-  | Index of expr * int
-  | Binop of {op: op; arg1: expr; arg2: expr}
-  | Unop of {op: op; arg: expr}
-  | Done of string
-  | Ternary of expr * expr * expr
-  | TupleHash of Type.PrimType.t list * expr * expr
-  | Substr of expr * expr * expr
-
-and stmt =
-  | Print of Type.PrimType.t * expr
-  | Loop of {cond: expr; body: prog}
-  | If of {cond: expr; tcase: prog; fcase: prog}
-  | Iter of {var: string; func: string; args: expr list}
-  | Step of {var: string; iter: string}
-  | Assign of {lhs: string; rhs: expr}
-  | Yield of expr
-  | Return of expr
-
-and prog = stmt list
-
-and func =
-  { name: string
-  ; args: (string * Type.PrimType.t) list
-  ; body: prog
-  ; ret_type: Type.PrimType.t
-  ; locals: (string * Type.PrimType.t) list }
-[@@deriving compare, hash, sexp]
-
-=======
->>>>>>> c9c0dc9e
 let rec pp_args fmt =
   let open Format in
   function
