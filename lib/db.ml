<<<<<<< HEAD
open Core
open Printf
module Pervasives = Caml.Pervasives
=======
open! Core
>>>>>>> 3bca96a1
open Collections
module Psql = Postgresql

let () =
  Caml.Printexc.register_printer (function
    | Postgresql.Error e -> Some (Postgresql.string_of_error e)
    | _ -> None )

type t = {uri: string; conn: Psql.connection sexp_opaque [@compare.ignore]}
[@@deriving compare, sexp]

let create uri = {uri; conn= new Psql.connection ~conninfo:uri ()}

let subst_params params query =
  match params with
  | [] -> query
  | _ ->
      List.foldi params ~init:query ~f:(fun i q v ->
          String.substr_replace_all ~pattern:(Printf.sprintf "$%d" i) ~with_:v q )

let rec exec ?(max_retries = 0) ?(params = []) db query =
  let query = subst_params params query in
  let r = (db.conn)#exec query in
  let fail r =
    Error.(
      create "Postgres error." (r#error, query) [%sexp_of: string * string] |> raise)
  in
  match r#status with
  | Nonfatal_error -> (
    match r#error_code with
    | SERIALIZATION_FAILURE | DEADLOCK_DETECTED ->
        if
          (* See:
             https://www.postgresql.org/message-id/1368066680.60649.YahooMailNeo%40web162902.mail.bf1.yahoo.com
          *)
          max_retries > 0
        then exec ~max_retries:(max_retries - 1) db query
        else fail r
    | _ -> fail r )
  | Single_tuple | Tuples_ok | Command_ok -> r
  | _ -> fail r

let result_to_strings (r : Psql.result) = r#get_all_lst

let command_ok (r : Psql.result) =
  match r#status with
  | Command_ok -> Or_error.return ()
  | _ -> Or_error.error "Unexpected query response." r#error [%sexp_of: string]

let command_ok_exn (r : Psql.result) = command_ok r |> Or_error.ok_exn

let exec1 ?params conn query =
  exec ?params conn query |> result_to_strings
  |> List.map ~f:(function
       | [x] -> x
       | t ->
           Error.create "Unexpected query results." t [%sexp_of: string list]
           |> Error.raise )

let exec3 ?params conn query =
  exec ?params conn query |> result_to_strings
  |> List.map ~f:(function
       | [x; y; z] -> (x, y, z)
       | t ->
           Error.create "Unexpected query results." t [%sexp_of: string list]
           |> Error.raise )

<<<<<<< HEAD
let relation =
  let relation_main conn r_name =
    let r_schema =
      exec3 ~params:[r_name] conn
        "select column_name, data_type, is_nullable from \
         information_schema.columns where table_name='$0'"
      |> List.map ~f:(fun (fname, type_str, nullable_str) ->
             let open Type.PrimType in
             let nullable =
               if String.(strip nullable_str = "YES") then
                 let nulls =
                   exec1 ~params:[fname; r_name] conn
                     "select \"$0\" from \"$1\" where \"$0\" is null limit 1"
                 in
                 List.length nulls > 0
               else false
             in
             let type_ =
               match type_str with
               | "character" | "character varying" | "varchar" | "text" ->
                   StringT {nullable}
               | "interval" | "integer" | "smallint" | "bigint" -> IntT {nullable}
               | "date" -> DateT {nullable}
               | "boolean" -> BoolT {nullable}
               | "numeric" ->
                   let min, max, max_scale =
                     exec3 ~params:[fname; r_name] conn
                       "select min(\"$0\"), max(\"$0\"), max(scale(\"$0\")) from \
                        \"$1\""
                     |> List.hd_exn
                   in
                   let is_int = Int.of_string max_scale = 0 in
                   let fits_in_an_int63 =
                     try
                       Int.of_string min |> ignore ;
                       Int.of_string max |> ignore ;
                       true
                     with Failure _ -> false
                   in
                   if is_int then
                     if fits_in_an_int63 then IntT {nullable} else StringT {nullable}
                   else FixedT {nullable}
               | "real" | "double" -> FixedT {nullable}
               | "timestamp without time zone" -> StringT {nullable}
               | s -> failwith (Printf.sprintf "Unknown dtype %s" s)
             in
             Name.create ~relation:r_name ~type_ fname )
    in
    Abslayout0.{r_name; r_schema}
  in
  let relation_memo =
    Memo.general (fun (conn, rname) -> relation_main conn rname)
  in
  fun conn rname -> relation_memo (conn, rname)
=======
let relation conn r_name =
  let r_schema =
    exec3 ~params:[r_name] conn
      "select column_name, data_type, is_nullable from information_schema.columns \
       where table_name='$0'"
    |> List.map ~f:(fun (fname, type_str, nullable_str) ->
           let open Type.PrimType in
           let nullable =
             if String.(strip nullable_str = "YES") then
               let nulls =
                 exec1 ~params:[fname; r_name] conn
                   "select \"$0\" from \"$1\" where \"$0\" is null limit 1"
               in
               List.length nulls > 0
             else false
           in
           let type_ =
             match type_str with
             | "character" | "character varying" | "varchar" | "text" ->
                 StringT {nullable}
             | "interval" | "integer" | "smallint" | "bigint" -> IntT {nullable}
             | "date" -> DateT {nullable}
             | "boolean" -> BoolT {nullable}
             | "numeric" ->
                 let min, max, max_scale =
                   exec3 ~params:[fname; r_name] conn
                     "select min(\"$0\"), max(\"$0\"), max(scale(\"$0\")) from \
                      \"$1\""
                   |> List.hd_exn
                 in
                 let is_int = Int.of_string max_scale = 0 in
                 let fits_in_an_int63 =
                   try
                     Int.of_string min |> ignore ;
                     Int.of_string max |> ignore ;
                     true
                   with Failure _ -> false
                 in
                 if is_int then
                   if fits_in_an_int63 then IntT {nullable} else StringT {nullable}
                 else FixedT {nullable}
             | "real" | "double" -> FixedT {nullable}
             | "timestamp without time zone" -> StringT {nullable}
             | s -> failwith (Printf.sprintf "Unknown dtype %s" s)
           in
           Name.create ~type_ fname )
    |> Option.some
  in
  Abslayout0.{r_name; r_schema}

let relation_memo = Memo.general (fun (conn, rname) -> relation conn rname)

let relation conn rname = relation_memo (conn, rname)
>>>>>>> 3bca96a1

let all_relations conn =
  let names =
    exec1 conn
      "select tablename from pg_catalog.pg_tables where schemaname='public'"
  in
  List.map names ~f:(relation conn)

let load_value type_ value =
  let open Type.PrimType in
  match type_ with
  | BoolT {nullable} -> (
    match value with
    | "t" -> Ok (Value.Bool true)
    | "f" -> Ok (Bool false)
    | "" when nullable -> Ok Null
    | _ -> Error (Error.create "Unknown boolean value." value [%sexp_of: string]) )
  | IntT {nullable} ->
      if String.(value = "") then
        if nullable then Ok Null
        else Error (Error.of_string "Unexpected null integer.")
      else Ok (Int (Int.of_string value))
  | StringT _ -> Ok (String value)
  | FixedT {nullable} ->
      if String.(value = "") then
        if nullable then Ok Null
        else Error (Error.of_string "Unexpected null fixed.")
      else Ok (Fixed (Fixed_point.of_string value))
  | DateT {nullable} ->
      if String.(value = "") then
        if nullable then Ok Null
        else Error (Error.of_string "Unexpected null integer.")
      else Ok (Date (Date.of_string value))
  | NullT ->
      if String.(value = "") then Ok Null
      else Error (Error.create "Expected a null value." value [%sexp_of: string])
  | VoidT | TupleT _ -> Error (Error.of_string "Not a value type.")

let load_tuples_exn s (r : Postgresql.result) =
  let nfields = List.length s in
  if nfields <> r#nfields then
    Error.(
      create "Unexpected tuple width." (r#get_fnames_lst, s)
        [%sexp_of: string list * Type.PrimType.t list]
      |> raise)
  else
    let gen =
      Gen.init ~limit:r#ntuples (fun tidx ->
          Array.of_list_mapi s ~f:(fun fidx type_ ->
              if r#getisnull tidx fidx then Value.Null
              else load_value type_ (r#getvalue tidx fidx) |> Or_error.ok_exn ) )
    in
    gen

let exec_cursor_exn =
  let fresh = Fresh.create () in
  fun ?(batch_size = 10000) ?(params = []) db schema query ->
    let db = create db.uri in
    Caml.Gc.finalise (fun db -> try (db.conn)#finish with Failure _ -> ()) db ;
    let query = subst_params params query in
    let cur = Fresh.name fresh "cur%d" in
    let declare_query =
      sprintf "begin transaction; declare %s cursor for %s;" cur query
    in
    let fetch_query = sprintf "fetch %d from %s;" batch_size cur in
    exec db declare_query |> command_ok_exn ;
    let db_idx = ref 1 in
    let seq =
      Gen.unfold
        (function
          | `Done -> (db.conn)#finish ; None
          | `Not_done idx when idx <> !db_idx ->
              Some
                ( Error.(
                    create "Out of sync with underlying cursor." (idx, !db_idx)
                      [%sexp_of: int * int]
                    |> raise)
                , `Done )
          | `Not_done idx ->
              let r = exec db fetch_query in
              let tups = load_tuples_exn schema r in
              db_idx := !db_idx + r#ntuples ;
              let idx = idx + r#ntuples in
              let state = if r#ntuples < batch_size then `Done else `Not_done idx in
              Some (tups, state) )
        (`Not_done 1)
      |> Gen.flatten
    in
    seq

let check db sql =
<<<<<<< HEAD
  let name = Fresh.name db.fresh "check%d" in
  let r = (db.conn)#prepare name sql in
  match r#status with
  | Command_ok -> Or_error.return ()
  | _ -> Or_error.error "Unexpected query response." r#error [%sexp_of: string]
=======
  let open Or_error.Let_syntax in
  let name = Fresh.name Global.fresh "check%d" in
  let%bind () = command_ok ((db.conn)#prepare name sql) in
  command_ok ((db.conn)#exec (sprintf "deallocate %s" name))
>>>>>>> 3bca96a1
<|MERGE_RESOLUTION|>--- conflicted
+++ resolved
@@ -1,10 +1,4 @@
-<<<<<<< HEAD
-open Core
-open Printf
-module Pervasives = Caml.Pervasives
-=======
 open! Core
->>>>>>> 3bca96a1
 open Collections
 module Psql = Postgresql
 
@@ -72,62 +66,6 @@
            Error.create "Unexpected query results." t [%sexp_of: string list]
            |> Error.raise )
 
-<<<<<<< HEAD
-let relation =
-  let relation_main conn r_name =
-    let r_schema =
-      exec3 ~params:[r_name] conn
-        "select column_name, data_type, is_nullable from \
-         information_schema.columns where table_name='$0'"
-      |> List.map ~f:(fun (fname, type_str, nullable_str) ->
-             let open Type.PrimType in
-             let nullable =
-               if String.(strip nullable_str = "YES") then
-                 let nulls =
-                   exec1 ~params:[fname; r_name] conn
-                     "select \"$0\" from \"$1\" where \"$0\" is null limit 1"
-                 in
-                 List.length nulls > 0
-               else false
-             in
-             let type_ =
-               match type_str with
-               | "character" | "character varying" | "varchar" | "text" ->
-                   StringT {nullable}
-               | "interval" | "integer" | "smallint" | "bigint" -> IntT {nullable}
-               | "date" -> DateT {nullable}
-               | "boolean" -> BoolT {nullable}
-               | "numeric" ->
-                   let min, max, max_scale =
-                     exec3 ~params:[fname; r_name] conn
-                       "select min(\"$0\"), max(\"$0\"), max(scale(\"$0\")) from \
-                        \"$1\""
-                     |> List.hd_exn
-                   in
-                   let is_int = Int.of_string max_scale = 0 in
-                   let fits_in_an_int63 =
-                     try
-                       Int.of_string min |> ignore ;
-                       Int.of_string max |> ignore ;
-                       true
-                     with Failure _ -> false
-                   in
-                   if is_int then
-                     if fits_in_an_int63 then IntT {nullable} else StringT {nullable}
-                   else FixedT {nullable}
-               | "real" | "double" -> FixedT {nullable}
-               | "timestamp without time zone" -> StringT {nullable}
-               | s -> failwith (Printf.sprintf "Unknown dtype %s" s)
-             in
-             Name.create ~relation:r_name ~type_ fname )
-    in
-    Abslayout0.{r_name; r_schema}
-  in
-  let relation_memo =
-    Memo.general (fun (conn, rname) -> relation_main conn rname)
-  in
-  fun conn rname -> relation_memo (conn, rname)
-=======
 let relation conn r_name =
   let r_schema =
     exec3 ~params:[r_name] conn
@@ -181,7 +119,6 @@
 let relation_memo = Memo.general (fun (conn, rname) -> relation conn rname)
 
 let relation conn rname = relation_memo (conn, rname)
->>>>>>> 3bca96a1
 
 let all_relations conn =
   let names =
@@ -273,15 +210,7 @@
     seq
 
 let check db sql =
-<<<<<<< HEAD
-  let name = Fresh.name db.fresh "check%d" in
-  let r = (db.conn)#prepare name sql in
-  match r#status with
-  | Command_ok -> Or_error.return ()
-  | _ -> Or_error.error "Unexpected query response." r#error [%sexp_of: string]
-=======
   let open Or_error.Let_syntax in
   let name = Fresh.name Global.fresh "check%d" in
   let%bind () = command_ok ((db.conn)#prepare name sql) in
-  command_ok ((db.conn)#exec (sprintf "deallocate %s" name))
->>>>>>> 3bca96a1
+  command_ok ((db.conn)#exec (sprintf "deallocate %s" name))