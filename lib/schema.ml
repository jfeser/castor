--- conflicted
+++ resolved
@@ -64,14 +64,8 @@
   | AScalar e -> of_preds [e] |> unscoped
   | ATuple (rs, (Cross | Zip)) -> List.concat_map ~f:schema_exn rs |> unscoped
   | ATuple ([], Concat) -> []
-<<<<<<< HEAD
-  | ATuple (r :: _, Concat) -> schema_exn r
-  | As (n, r) -> rename (schema_exn r) n
-  | Relation {r_schema; _} -> r_schema
-=======
   | ATuple (r :: _, Concat) -> schema_exn r |> unscoped
   | As (n, r) -> scoped n (schema_exn r)
   | Relation {r_schema= Some schema; _} -> schema |> unscoped
   | Relation {r_name; r_schema= None; _} ->
-      Error.(create "Missing schema annotation." r_name [%sexp_of: string] |> raise)
->>>>>>> 3bca96a1
+      Error.(create "Missing schema annotation." r_name [%sexp_of: string] |> raise)