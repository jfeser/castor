--- conflicted
+++ resolved
@@ -85,16 +85,9 @@
 
 let eval {db; params} r =
   let scan =
-<<<<<<< HEAD
-    let hashable = Hashable.of_key (module String) in
-    Memo.general ~hashable (fun r ->
-        let schema_types =
-          (Db.relation db r).r_schema |> List.map ~f:Name.type_exn
-=======
     Memo.general ~hashable:String.hashable (fun r ->
         let schema_types =
           Option.value_exn (Db.relation db r).r_schema |> List.map ~f:Name.type_exn
->>>>>>> 3bca96a1
         in
         Db.exec_cursor_exn db schema_types (Printf.sprintf "select * from \"%s\"" r)
         |> Gen.to_sequence |> Seq.memoize )
