open Base
open Printf

open Llvm
open Llvm_analysis
open Llvm_target
module Execution_engine = Llvm_executionengine

let sexp_of_llvalue : llvalue -> Sexp.t =
  fun v -> Sexp.Atom (string_of_llvalue v)

let sexp_of_lltype : lltype -> Sexp.t =
  fun v -> Sexp.Atom (string_of_lltype v)

let sexp_of_llbasicblock : llbasicblock -> Sexp.t =
  fun v -> [%sexp_of:llvalue] (value_of_block v)

module TypeKind = struct
  include TypeKind

  let sexp_of_t : t -> Sexp.t = fun k ->
    let str = match k with
      | Void -> "Void"
      | Half -> "Half"
      | Float -> "Float"
      | Double -> "Double"
      | X86fp80 -> "X86fp80"
      | Fp128 -> "Fp128"
      | Ppc_fp128 -> "Ppc_fp128"
      | Label -> "Label"
      | Integer -> "Integer"
      | Function -> "Function"
      | Struct -> "Struct"
      | Array -> "Array"
      | Pointer -> "Pointer"
      | Vector -> "Vector"
      | Metadata -> "Metadata"
      | X86_mmx -> "X86_mmx"
    in
    Sexp.Atom str
end

module Config = struct
  module type S = sig
    val ctx : llcontext
    val module_ : llmodule
    val builder : llbuilder
    val debug : bool
  end
end

module Make (Config: Config.S) () = struct
  open Config
  open Implang

  (* Variables are either stored in the parameter struct or stored locally on
     the stack. *)
  type var =
    | Param of int
    | Local of llvalue
  [@@deriving sexp_of]

  module SymbolTable = struct
    type t = var Hashtbl.M(String).t list [@@deriving sexp_of]

    let lookup ?params maps key =
      let params = match params, maps with
        | Some p, _ -> p
        | None, m::_ -> begin match Hashtbl.find m "params" with
            | Some (Local v) -> v
            | Some (Param _) ->
              Error.create "Params mistagged." m
                [%sexp_of:var Hashtbl.M(String).t] |> Error.raise
            | None -> Error.create "Params not found." (Hashtbl.keys m)
                        [%sexp_of:string list] |> Error.raise
          end
        | None, [] -> Error.of_string "Empty namespace." |> Error.raise
      in
      let lookup_single m k = Option.map (Hashtbl.find m k) ~f:(function
          | Local x -> x
          | Param idx -> build_struct_gep params idx k builder)
      in
      let rec lookup_chain ms k = match ms with
        | [] -> assert false
        | [m] -> begin match lookup_single m k with
            | Some v -> v
            | None -> Error.create "Unknown variable."
                        (k, List.map ~f:Hashtbl.keys maps)
                        [%sexp_of:string * string list list] |> Error.raise
          end
        | m::ms -> begin match lookup_single m k with
            | Some v -> v
            | None -> lookup_chain ms k
          end
      in
      lookup_chain maps key
  end

  let null_ptr = const_null (pointer_type (void_type ctx))

  class func_ctx name func = object
    val values = Hashtbl.create (module String)

    method values : var Hashtbl.M(String).t = values
    method name : string = name
    method func : func = func
  end

  class ictx name func = object
    inherit func_ctx name func

    val mutable init = null_ptr
    val mutable step = null_ptr
    val mutable switch = null_ptr
    val mutable switch_index = 0

    method init : llvalue = init
    method step : llvalue = step
    method switch : llvalue = switch
    method switch_index : int = switch_index
    method set_init x = init <- x
    method set_step x = step <- x
    method set_switch x = switch <- x
    method incr_switch_index () = switch_index <- switch_index + 1
  end

  class fctx name func = object
    inherit func_ctx name func

    val mutable llfunc = null_ptr

    method values : var Hashtbl.M(String).t = values
    method llfunc : llvalue = llfunc
    method set_llfunc x = llfunc <- x
  end

  let iters = Hashtbl.create (module String)
  let funcs = Hashtbl.create (module String)
  let globals = Hashtbl.create (module String)
  let params_struct_t = ref (void_type ctx)

  let init_name n = (n ^ "$init")
  let step_name n = (n ^ "$step")

  let get_val ?params ctx n =
    let params =
      match params with
      | Some p -> p
      | None -> begin
          match Hashtbl.find ctx#values "params" with
          | Some (Local x) -> x
          | Some (Param _) ->
            Error.create "Params mistagged." ctx#values
              [%sexp_of:var Hashtbl.M(String).t] |> Error.raise
          | None ->
            Error.create "Params not found." (Hashtbl.keys ctx#values)
              [%sexp_of:string list] |> Error.raise
        end
    in
    match Hashtbl.find ctx#values n with
    | Some (Param idx) -> build_struct_gep params idx n builder
    | Some (Local v) -> v
    | None ->
      let error = Error.create "Unknown variable."
          (n, Hashtbl.keys ctx#values, Hashtbl.keys globals)
          [%sexp_of:string * string list * string list]
      in
      match Option.value_exn ~error (Hashtbl.find globals n) with
      | Param idx -> build_struct_gep params idx n builder
      | Local v -> v

  let get_func n =
    let error = Error.create "Unknown function." (n, Hashtbl.keys funcs)
        [%sexp_of:string * string list]
    in
    Option.value_exn ~error (Hashtbl.find funcs n)

  let get_iter n =
    let error = Error.create "Unknown iterator." (n, Hashtbl.keys iters)
        [%sexp_of:string * string list]
    in
    Option.value_exn ~error (Hashtbl.find iters n)

  let null_fresh_global : lltype -> string -> llmodule -> llvalue =
    fun t n m ->
      let rec loop i =
        let n = if i = 0 then n else sprintf "%s.%d" n i in
        if Option.is_some (lookup_global n m) then loop (i + 1) else
          define_global n (const_null t) m
      in
      loop 0

  let define_fresh_global : llvalue -> string -> llmodule -> llvalue =
    fun v n m ->
      let rec loop i =
        let n = if i = 0 then n else sprintf "%s.%d" n i in
        if Option.is_some (lookup_global n m) then loop (i + 1) else
          define_global n v m
      in
      loop 0

  let build_entry_alloca : lltype -> string -> llbuilder -> llvalue =
    fun t n b ->
      let entry_bb = insertion_block b |> block_parent |> entry_block in
      let builder = match block_terminator entry_bb with
        | Some term -> builder_before ctx term
        | None -> builder_at_end ctx entry_bb
      in
      build_alloca t n builder

  (** Build a call that passes the parameter struct. *)
  let build_param_call : _ -> llvalue -> llvalue array -> string -> llbuilder -> llvalue = fun fctx func args name b ->
    let params = get_val fctx "params" in
    build_call func (Array.append [|params|] args) name b

  let build_direct_struct_gep : llvalue -> int -> string -> llbuilder -> llvalue =
    fun v i n b ->
      let open Polymorphic_compare in
      let struct_t = type_of v in
      assert TypeKind.(classify_type struct_t = Struct);
      let elems_t = struct_element_types struct_t in
      if not (i >= 0 && i < Array.length elems_t) then begin
        Logs.err (fun m ->
            m "Struct index %d out of bounds %d." i (Array.length elems_t));
        assert false;
      end;
      build_gep v [|const_int (i64_type ctx) i|] n b

  let build_struct_gep : llvalue -> int -> string -> llbuilder -> llvalue =
    fun v i n b ->
      let open Polymorphic_compare in
      let ptr_t = type_of v in
      assert TypeKind.(classify_type ptr_t = Pointer);
      let struct_t = element_type ptr_t in
      assert TypeKind.(classify_type struct_t = Struct);
      let elems_t = struct_element_types struct_t in
      if not (i >= 0 && i < Array.length elems_t) then begin
        Logs.err (fun m ->
            m "Struct index %d out of bounds %d." i (Array.length elems_t));
        assert false;
      end;
      build_struct_gep v i n b

  let printf =
    declare_function "printf"
      (var_arg_function_type (i32_type ctx) [|pointer_type (i8_type ctx)|])
      module_
  let strncmp =
    declare_function "strncmp"
      (function_type (i32_type ctx) [|
          pointer_type (i8_type ctx); pointer_type (i8_type ctx); i64_type ctx;
        |]) module_

  let call_printf fmt_str args =
    let fmt_str_ptr =
      build_bitcast fmt_str (pointer_type (i8_type ctx)) "" builder
    in
    let fmt_args = Array.append [| fmt_str_ptr; |] (Array.of_list args) in
    build_call printf fmt_args "" builder |> ignore

  let debug_printf fmt args =
    let fmt_str =
      define_fresh_global (const_stringz ctx fmt) "fmt" module_
    in
    if debug then call_printf fmt_str args

  let rec codegen_type : type_ -> lltype = function
    | IntT { nullable = false } -> i64_type ctx
    | IntT { nullable = true } ->
      struct_type ctx [|codegen_type (IntT { nullable = false }); i1_type ctx|]
    | BoolT { nullable = false } -> i1_type ctx
    | BoolT { nullable = true } ->
      struct_type ctx [|codegen_type (BoolT { nullable = false }); i1_type ctx|]
    | StringT { nullable = false } ->
      struct_type ctx [|pointer_type (i8_type ctx); i64_type ctx|]
    | StringT { nullable = true } ->
      struct_type ctx [|codegen_type (StringT { nullable = false }); i1_type ctx|]
    | TupleT ts ->
      struct_type ctx (List.map ts ~f:codegen_type |> Array.of_list)
    | VoidT -> void_type ctx

  let byte_type = integer_type ctx 8
  let int_type = codegen_type (IntT { nullable = false})
  let str_type = codegen_type (StringT { nullable = false})
  let bool_type = codegen_type (BoolT { nullable = false})
  let zero = const_int (i64_type ctx) 0

  let scmp =
    let func = declare_function "scmp"
        (function_type bool_type [|str_type; str_type|]) module_
    in
    let bb = append_block ctx "entry" func in
    let eq_bb = append_block ctx "eq" func in
    let neq_bb = append_block ctx "neq" func in
    position_at_end bb builder;
    let s1 = param func 0 in
    let s2 = param func 1 in
    let p1 = build_extractvalue s1 0 "p1" builder in
    let p2 = build_extractvalue s2 0 "p2" builder in
    let l1 = build_extractvalue s1 1 "l1" builder in
    let l2 = build_extractvalue s2 1 "l2" builder in
    build_cond_br (build_icmp Icmp.Eq l1 l2 "" builder) eq_bb neq_bb builder
    |> ignore;
    position_at_end eq_bb builder;
    let ret = build_call strncmp [|p1; p2; l1|] "" builder in
    let ret = build_icmp Icmp.Eq ret (const_int (i32_type ctx) 0) "" builder in
    let ret = build_intcast ret bool_type "" builder in
    build_ret ret builder |> ignore;
    position_at_end neq_bb builder;
    build_ret (const_int bool_type 0) builder |> ignore;
    assert_valid_function func;
    func

  type llnvalue = { data : llvalue; null : llvalue }

  let unpack_null : llvalue -> llnvalue = fun v -> {
      data = build_extractvalue v 0 "" builder;
      null = build_extractvalue v 1 "" builder;
    }

  let pack_null : type_ -> data:llvalue -> null:llvalue -> llvalue =
    fun type_ ~data ~null ->
      let struct_t = codegen_type type_ in
      let struct_ = build_entry_alloca struct_t "" builder in
      build_store data (build_struct_gep struct_ 0 "" builder) builder
      |> ignore;
      build_store null (build_struct_gep struct_ 1 "" builder) builder
      |> ignore;
      build_load struct_ "" builder

  let codegen_string : string -> llvalue = fun x ->
    let ptr = build_global_stringptr x "" builder in
    let len = const_int int_type (String.length x) in
    let struct_ = build_entry_alloca str_type "str" builder in
    build_store ptr (build_struct_gep struct_ 0 "" builder) builder |> ignore;
    build_store len (build_struct_gep struct_ 1 "" builder) builder |> ignore;
    build_load struct_ "strptr" builder

  let codegen_done : _ -> string -> llvalue = fun fctx iter ->
    let ctx' = get_iter iter in
    let v = get_val ~params:(get_val fctx "params") ctx' "done" in
    build_load v "done" builder

  let codegen_slice : (_ -> expr -> llvalue) -> _ -> expr -> int -> llvalue =
    fun codegen_expr fctx byte_idx size_bytes ->
      let size_bits = Serialize.isize * size_bytes in
      let byte_idx = codegen_expr fctx byte_idx in
      let int_idx = build_sdiv byte_idx (const_int (i64_type ctx) Serialize.isize) "intidx" builder in
      let buf = build_load (get_val fctx "buf") "buf" builder in

      (* Note that the first index is for the pointer. The second indexes into
         the array. *)
      let ptr = build_in_bounds_gep buf [| zero; int_idx |] "" builder in
      let ptr = build_pointercast ptr
          (pointer_type (integer_type ctx size_bits)) "" builder
      in
      debug_printf "Slice ptr: %p\n" [ptr];
      debug_printf "Slice offset: %d\n" [byte_idx];
      let slice = build_load ptr "" builder in

      (* Convert the slice to a 64 bit int. *)
      let slice = build_intcast slice (i64_type ctx) "" builder in

      debug_printf "Slice value: %d\n" [slice];
      slice

  let codegen_index : (expr -> llvalue) -> expr -> int -> llvalue =
    fun codegen_expr tup idx ->
      let lltup = codegen_expr tup in

      (* Check that the argument really is a struct and that the index is
         valid. *)
      let typ = type_of lltup in
      begin match classify_type typ with
        | Struct -> if idx >= Array.length (struct_element_types typ) then
            Logs.err (fun m -> m "Tuple index out of bounds %s %d."
                         (string_of_llvalue lltup) idx)
        | _ -> Logs.err (fun m -> m "Expected a tuple but got %s."
                            (string_of_llvalue lltup))
      end;

      build_extractvalue lltup idx "elemtmp" builder

  let codegen_hash : _ -> llvalue -> llvalue -> llvalue = fun fctx x1 x2 ->
    (* See cmph.h. cmph_uint32 cmph_search_packed(void *packed_mphf, const
       char *key, cmph_uint32 keylen); *)
    let cmph_search_packed =
      declare_function "cmph_search_packed"
        (function_type (i32_type ctx)
           [|pointer_type (i8_type ctx); pointer_type (i8_type ctx);
             i32_type ctx|])
        module_
    in
    debug_printf "Hash data offset: %d\n" [x1];
    let key_ptr = build_entry_alloca (type_of x2) "key_ptr" builder in
    build_store x2 key_ptr builder |> ignore;
    debug_printf "Key val: %d\n" [x2];
    debug_printf "Key val: %d\n" [build_load key_ptr "" builder];

    let key_ptr_cast = build_pointercast key_ptr
        (pointer_type (i8_type ctx)) "key_ptr_cast" builder
    in
    let key_size =
      build_intcast (size_of (type_of x2)) (i32_type ctx) "key_size" builder
    in
    debug_printf "Key size: %d\n" [key_size];
    let buf_ptr = build_load (get_val fctx "buf") "buf_ptr" builder in
    debug_printf "Buf ptr: %p\n" [buf_ptr];
    let buf_ptr_as_int =
      build_ptrtoint buf_ptr (i64_type ctx) "buf_ptr_int" builder
    in
    let hash_ptr_as_int =
      build_add buf_ptr_as_int x1 "hash_ptr_int" builder
    in
    let hash_ptr = build_inttoptr hash_ptr_as_int
        (pointer_type (i8_type ctx)) "hash_ptr" builder
    in
    debug_printf "Hash ptr: %p\n" [hash_ptr];
    let hash_val = build_call cmph_search_packed
        [|hash_ptr; key_ptr_cast; key_size|] "hash_val" builder
    in
    debug_printf "Hash val: %d\n" [hash_val];
    build_intcast hash_val (i64_type ctx) "hash_val_cast" builder

  let codegen_binop : (_ -> expr -> llvalue) -> _ -> op -> expr -> expr -> llvalue =
    fun codegen_expr fctx op arg1 arg2 ->
      let v1 = codegen_expr fctx arg1 in
      let v2 = codegen_expr fctx arg2 in
<<<<<<< HEAD
      let tctx = Hashtbl.of_alist_exn (module String) fctx#func.locals in
      let t1 = infer_type tctx arg1 in
      let t2 = infer_type tctx arg2 in
      let x1 =
        if is_nullable t1 then build_extractvalue v1 0 "" builder else v1
      in
      let x2 =
        if is_nullable t2 then build_extractvalue v2 0 "" builder else v2
      in
      let x_out = match op with
        | Add -> build_add x1 x2 "addtmp" builder
        | Sub -> build_sub x1 x2 "subtmp" builder
        | Mul -> build_mul x1 x2 "multmp" builder
        | Eq -> begin match t1, t2 with
            | IntT _, IntT _ | BoolT _, BoolT _ ->
              build_icmp Icmp.Eq x1 x2 "eqtmp" builder
            | StringT _, StringT _ ->
              build_call scmp [|x1; x2|] "eqtmp" builder
            | _ -> fail (Error.create "Unexpected equality." (t1, t2)
                           [%sexp_of:type_ * type_])
=======
      begin match op with
        | Add -> build_add v1 v2 "addtmp" builder
        | Sub -> build_sub v1 v2 "subtmp" builder
        | Mul -> build_mul v1 v2 "multmp" builder
        | Div -> build_sdiv v1 v2 "divtmp" builder
        | Mod -> build_srem v1 v2 "modtmp" builder
        | Eq ->
          let t1 = infer_type (Hashtbl.of_alist_exn (module String) fctx#func.locals) arg1 in
          let t2 = infer_type (Hashtbl.of_alist_exn (module String) fctx#func.locals) arg1 in
          begin match t1, t2 with
            | IntT, IntT -> build_icmp Icmp.Eq v1 v2 "eqtmp" builder
            | StringT, StringT -> build_call scmp [|v1; v2|] "eqtmp" builder
            | _ -> fail (Error.create "Unexpected equality." (t1, t2) [%sexp_of:type_ * type_])
>>>>>>> 92fdf07e
          end
        | Lt -> build_icmp Icmp.Slt x1 x2 "lttmp" builder
        | And -> build_and x1 x2 "andtmp" builder
        | Or -> build_or x1 x2 "ortmp" builder
        | Hash -> codegen_hash fctx x1 x2
        | Not -> fail (Error.of_string "Not a binary operator.")
      in

      let ret_t = infer_type tctx (Binop { op; arg1; arg2 }) in
      if is_nullable ret_t then
        let null_out =
          build_or (build_extractvalue v1 1 "" builder)
            (build_extractvalue v2 1 "" builder) "" builder
        in
        pack_null ret_t ~data:x_out ~null:null_out
      else x_out

  let codegen_unop : (_ -> expr -> llvalue) -> _ -> op -> expr -> llvalue =
    fun codegen_expr fctx op arg ->
      let v = codegen_expr fctx arg in
<<<<<<< HEAD
      let tctx = Hashtbl.of_alist_exn (module String) fctx#func.locals in
      let t = infer_type tctx arg in
      let x = if is_nullable t then build_extractvalue v 0 "" builder else v in
      let x_out = match op with
        | Not -> build_not x "nottmp" builder
        | Add | Sub| Lt | And | Or | Eq | Hash | Mul ->
=======
      begin match op with
        | Not -> build_not v "nottmp" builder
        | Add | Sub| Lt | And | Or | Eq | Hash | Mul | Div | Mod ->
>>>>>>> 92fdf07e
          fail (Error.of_string "Not a unary operator.")
      in
      let ret_t = infer_type tctx (Unop { op; arg }) in
      if is_nullable ret_t then
        let null_out = build_extractvalue v 1 "" builder in
        pack_null ret_t ~data:x_out ~null:null_out
      else x_out

  let codegen_tuple : (expr -> llvalue) -> expr list -> llvalue =
    fun codegen_expr es ->
      let vs = List.map es ~f:codegen_expr in
      let ts = List.map vs ~f:type_of |> Array.of_list in
      let struct_t = struct_type ctx ts in
      let struct_ = build_entry_alloca struct_t "tupleptrtmp" builder in
      List.iteri vs ~f:(fun i v ->
          let ptr = build_struct_gep struct_ i "ptrtmp" builder in
          build_store v ptr builder |> ignore);
      build_load struct_ "tupletmp" builder

  let rec codegen_expr : _ -> expr -> llvalue = fun fctx -> function
    | Int x -> const_int int_type x
    | Bool true -> const_int bool_type 1
    | Bool false -> const_int bool_type 0
    | Var n ->
      let v = get_val fctx n in
      build_load v n builder
    | String x -> codegen_string x
    | Done iter -> codegen_done fctx iter
    | Slice (byte_idx, size_bytes) ->
      codegen_slice codegen_expr fctx byte_idx size_bytes
    | Index (tup, idx) -> codegen_index (codegen_expr fctx) tup idx
    | Binop { op; arg1; arg2 } -> codegen_binop codegen_expr fctx op arg1 arg2
    | Unop { op; arg } -> codegen_unop codegen_expr fctx op arg
    | Tuple es -> codegen_tuple (codegen_expr fctx) es

  let codegen_loop fctx codegen_prog cond body =
    let start_bb = insertion_block builder in
    let llfunc = block_parent start_bb in

    (* Create all loop blocks. *)
    let cond_bb = append_block ctx "loopcond" llfunc in
    let body_bb = append_block ctx "loopbody" llfunc in
    let end_bb = append_block ctx "loopend" llfunc in

    (* Create branch to head block. *)
    position_at_end start_bb builder;
    build_br cond_bb builder |> ignore;

    (* In loop header, check condition and branch to loop body. *)
    position_at_end cond_bb builder;
    let llcond = codegen_expr fctx cond in
    build_cond_br llcond body_bb end_bb builder |> ignore;

    (* Generate the loop body. *)
    position_at_end body_bb builder;
    codegen_prog fctx body;
    build_br cond_bb builder |> ignore;

    (* At the end of the loop body, check condition and branch. *)
    position_at_end end_bb builder

  let codegen_if fctx codegen_prog cond tcase fcase =
    let start_bb = insertion_block builder in
    let llfunc = block_parent start_bb in

    (* Create all if blocks. *)
    let if_bb = append_block ctx "if" llfunc in
    let then_bb = append_block ctx "then" llfunc in
    let else_bb = append_block ctx "else" llfunc in
    let merge_bb = append_block ctx "ifend" llfunc in

    (* Build branch to head block. *)
    position_at_end start_bb builder;
    build_br if_bb builder |> ignore;

    (* Generate conditional in head block. *)
    position_at_end if_bb builder;
    let llcond = codegen_expr fctx cond in
    build_cond_br llcond then_bb else_bb builder |> ignore;

    (* Create then block. *)
    position_at_end then_bb builder;
    codegen_prog fctx tcase;
    build_br merge_bb builder |> ignore;

    (* Create else block. *)
    position_at_end else_bb builder;
    codegen_prog fctx fcase;
    build_br merge_bb builder |> ignore;

    (* End with builder in merge block. *)
    position_at_end merge_bb builder

  let codegen_step fctx var iter =
    let step_func = (Hashtbl.find_exn iters iter)#step in
    debug_printf (sprintf "Calling step %s.\n" iter) [];
    let val_ = build_param_call fctx step_func [||] "steptmp" builder in
    let var = get_val fctx var in
    build_store val_ var builder |> ignore

  let codegen_init fctx var func args =
    let init_func = (Hashtbl.find_exn iters func)#init in
    let { args = args_t } = (Hashtbl.find_exn iters func)#func in
    if List.length args <> List.length args_t then
      fail (Error.of_string "Wrong number of arguments.")
    else
      let llargs = List.map args ~f:(codegen_expr fctx) in
      debug_printf (sprintf "Calling init %s(%s).\n" func (List.init (List.length args) (fun _ -> "%d") |> String.concat ~sep:", ")) llargs;
      build_param_call fctx init_func (Array.of_list llargs) "" builder |> ignore

  let codegen_assign fctx lhs rhs =
    let val_ = codegen_expr fctx rhs in
    let var = (get_val fctx lhs) in
    build_store val_ var builder |> ignore

  let codegen_yield fctx ret =
    let start_bb = insertion_block builder in
    let llfunc = block_parent start_bb in

    (* Generate yield in new block. *)
    let bb = append_block ctx "yield" llfunc in
    position_at_end bb builder;

    (* Generate remaining code in new block. *)
    let end_bb = append_block ctx "yieldend" llfunc in

    (* Add indirect branch and set new target. *)
    add_case fctx#switch (const_int (i8_type ctx) fctx#switch_index) end_bb;
    build_store (const_int (i8_type ctx) fctx#switch_index)
      (get_val fctx "yield_index") builder |> ignore;
    fctx#incr_switch_index ();
    let llret = codegen_expr fctx ret in
    build_ret llret builder |> ignore;

    (* Add unconditional branch from parent block. *)
    position_at_end start_bb builder;
    build_br bb builder |> ignore;

    (* Add new bb*)
    position_at_end end_bb builder

  let codegen_print fctx type_ expr =
    Logs.debug (fun m -> m "Codegen for %a." pp_stmt (Print (type_, expr)));
    let true_str =
      define_global "true_str" (const_stringz ctx "true") module_
    in
    let false_str =
      define_global "false_str" (const_stringz ctx "false") module_
    in
    let null_str =
      define_global "null_str" (const_stringz ctx "null") module_
    in
    let void_str = define_global "void_str" (const_stringz ctx "()") module_ in
    let comma_str = define_global "comma_str" (const_stringz ctx ",") module_ in
    let newline_str =
      define_global "newline_str" (const_stringz ctx "\n") module_
    in
    let int_fmt = define_global "int_fmt" (const_stringz ctx "%d") module_ in
    let str_fmt =
      define_global "str_fmt" (const_stringz ctx "\"%.*s\"") module_
    in

    let val_ = codegen_expr fctx expr in

    let rec gen val_ = function
      | IntT { nullable = false } -> call_printf int_fmt [val_]
      | IntT { nullable = true } ->
        let { data; null } = unpack_null val_ in
        let fmt = build_select null null_str int_fmt "" builder in
        call_printf fmt [data]
      | BoolT { nullable = false } ->
        let fmt = build_select val_ true_str false_str "" builder in
        call_printf fmt []
      | BoolT { nullable = true } ->
        let { data; null } = unpack_null val_ in
        let fmt =
          build_select null null_str
            (build_select val_ true_str false_str "" builder)
            "" builder
        in
        call_printf fmt []
      | StringT { nullable = false } ->
        call_printf str_fmt [
          build_extractvalue val_ 1 "" builder;
          build_extractvalue val_ 0 "" builder;
        ]
      | StringT { nullable = true } ->
        let { data; null } = unpack_null val_ in
        let fmt = build_select null null_str str_fmt "" builder in
        call_printf fmt [
          build_extractvalue val_ 1 "" builder;
          build_extractvalue val_ 0 "" builder;
        ]
      | TupleT ts ->
        List.iteri ts ~f:(fun i t ->
            gen (build_extractvalue val_ i "" builder) t;
            call_printf comma_str [])
      | VoidT -> call_printf void_str []
    in

    gen val_ type_;
    call_printf newline_str []

  let codegen_return fctx expr =
    let val_ = codegen_expr fctx expr in
    build_ret val_ builder |> ignore

  let rec codegen_iter : _ -> unit =
    let rec codegen_stmt : _ -> stmt -> unit = fun fctx ->
      function
      | Loop { cond; body } -> codegen_loop fctx codegen_prog cond body
      | If { cond; tcase; fcase } ->
        codegen_if fctx codegen_prog cond tcase fcase
      | Step { var; iter } -> codegen_step fctx var iter
      | Iter { var; func; args; } -> codegen_init fctx var func args
      | Assign { lhs; rhs } -> codegen_assign fctx lhs rhs
      | Yield ret -> codegen_yield fctx ret
      | Print (type_, expr) -> codegen_print fctx type_ expr
      | Return _ -> Error.(of_string "Iterator cannot return." |> raise)

    and codegen_prog : _ -> prog -> unit = fun fctx p ->
      List.iter ~f:(codegen_stmt fctx) p
    in

    fun ictx ->
      Logs.debug (fun m -> m "Codegen for func %s started." ictx#name);
      Logs.debug (fun m -> m "%a" pp_func ictx#func);

      (* Create initialization function. *)
      let init_func_t =
        let args_t =
          (pointer_type !params_struct_t ::
           List.map ictx#func.args ~f:(fun (_, t) -> codegen_type t))
          |> Array.of_list
        in
        function_type (void_type ctx) args_t
      in
      ictx#set_init
        (declare_function (init_name ictx#name) init_func_t module_);

      (* Set as an internal function. *)
      set_linkage Linkage.Internal ictx#init;

      (* Set init function attributes. *)
      add_function_attr ictx#init (create_enum_attr ctx "writeonly" 0L)
        AttrIndex.Function;
      add_function_attr ictx#init (create_enum_attr ctx "argmemonly" 0L)
        AttrIndex.Function;
      add_function_attr ictx#init (create_enum_attr ctx "nounwind" 0L)
        AttrIndex.Function;
      add_function_attr ictx#init (create_enum_attr ctx "norecurse" 0L)
        AttrIndex.Function;
      add_function_attr ictx#init (create_enum_attr ctx "alwaysinline" 0L)
        AttrIndex.Function;

      let init_params = param ictx#init 0 in
      Hashtbl.set ictx#values ~key:"params" ~data:(Local init_params);

      let init_bb = append_block ctx "entry" ictx#init in
      position_at_end init_bb builder;
      List.iteri ictx#func.args ~f:(fun i (n, t) ->
          let var = get_val ictx n in
          build_store (param ictx#init (i + 1)) var builder |> ignore);

      (* Set done to false. *)
      build_store (const_int (i1_type ctx) 0) (get_val ictx "done") builder
      |> ignore;

      (* Set yield_index to 0. *)
      build_store (const_int (i8_type ctx) ictx#switch_index)
        (get_val ictx "yield_index") builder |> ignore;
      build_ret_void builder |> ignore;

      (* Check init function. *)
      Logs.debug (fun m -> m "Checking function.");
      Logs.debug (fun m -> m "%s" (string_of_llvalue ictx#init));
      assert_valid_function ictx#init;

      (* Create step function. *)
      let ret_t = codegen_type ictx#func.ret_type in
      let step_func_t =
        function_type ret_t [|pointer_type !params_struct_t|]
      in
      ictx#set_step
        (declare_function (step_name ictx#name) step_func_t module_);

      (* Set as an internal function. *)
      set_linkage Linkage.Internal ictx#step;

      (* Set step function attributes. *)
      add_function_attr ictx#step (create_enum_attr ctx "argmemonly" 0L)
        AttrIndex.Function;
      add_function_attr ictx#step (create_enum_attr ctx "nounwind" 0L)
        AttrIndex.Function;
      add_function_attr ictx#step (create_enum_attr ctx "norecurse" 0L)
        AttrIndex.Function;
      add_function_attr ictx#step (create_enum_attr ctx "alwaysinline" 0L)
        AttrIndex.Function;

      let step_params = Local (param ictx#step 0) in
      Hashtbl.set ictx#values ~key:"params" ~data:step_params;
      let bb = append_block ctx "entry" ictx#step in
      position_at_end bb builder;

      (* Create top level switch. *)
      let yield_index = build_load (get_val ictx "yield_index") "yield_index" builder in

      let default_bb = append_block ctx "default" ictx#step in
      position_at_end default_bb builder;
      debug_printf "Error: entered default switch case.\n" [];
      build_unreachable builder |> ignore;

      position_at_end bb builder;

      ictx#set_switch
        (build_switch yield_index default_bb (yield_count ictx#func + 1) builder);
      let bb = append_block ctx "postentry" ictx#step in
      add_case ictx#switch (const_int (i8_type ctx) ictx#switch_index) bb;
      ictx#incr_switch_index ();
      position_at_end bb builder;

      (* Codegen the rest of the function body. *)
      codegen_prog ictx ictx#func.body;
      build_store (const_int (i1_type ctx) 1) (get_val ictx "done") builder
      |> ignore;
      build_ret (const_null ret_t) builder |> ignore;

      (* Check step function. *)
      Logs.debug (fun m -> m "%s" (string_of_llvalue ictx#step));
      Logs.debug (fun m -> m "%s"
                     (Sexp.to_string_hum
                        ([%sexp_of:string list] (Hashtbl.keys ictx#values))));
      assert_valid_function ictx#step;

      Logs.info (fun m -> m "Codegen for func %s completed." ictx#name)

  let codegen_func : string -> func -> unit =
    let rec codegen_stmt : _ -> stmt -> unit = fun fctx ->
      function
      | Loop { cond; body } -> codegen_loop fctx codegen_prog cond body
      | If { cond; tcase; fcase } ->
        codegen_if fctx codegen_prog cond tcase fcase
      | Step { var; iter } -> codegen_step fctx var iter
      | Iter { var; func; args; } -> codegen_init fctx var func args
      | Assign { lhs; rhs } -> codegen_assign fctx lhs rhs
      | Print (type_, expr) -> codegen_print fctx type_ expr
      | Return expr -> codegen_return fctx expr
      | Yield _ ->
        fail (Error.of_string "Yields not allowed in function declarations.")

    and codegen_prog : _ -> prog -> unit = fun fctx p ->
      List.iter ~f:(codegen_stmt fctx) p
    in

    fun name ({ args; body; ret_type; locals } as func) ->
      Logs.debug (fun m -> m "Codegen for func %s started." name);
      Logs.debug (fun m -> m "%a" pp_func func);
      Logs.debug (fun m -> m "%s" ([%sexp_of:func] func |> Sexp.to_string_hum));

      (* Check that function is not already defined. *)
      if Hashtbl.(mem iters name || mem funcs name) then
        fail (Error.of_string "Function already defined.");

      let fctx = new fctx name func in

      (* Create function. *)
      let func_t =
        let args_t =
          (pointer_type !params_struct_t ::
           List.map args ~f:(fun (_, t) -> codegen_type t)) |> Array.of_list
        in
        function_type (codegen_type ret_type) args_t
      in
      fctx#set_llfunc (declare_function name func_t module_);
      let bb = append_block ctx "entry" fctx#llfunc in
      position_at_end bb builder;

      Hashtbl.set funcs ~key:name ~data:fctx#llfunc;

      (* Create storage space for local variables & iterator args. *)
      List.iter locals ~f:(fun (n, t) ->
          let lltype = codegen_type t in
          let var = build_alloca lltype n builder in
          Hashtbl.set fctx#values ~key:n ~data:(Local var));

      (* Put arguments into symbol table. *)
      Hashtbl.set fctx#values ~key:"params" ~data:(Local (param fctx#llfunc 0));
      List.iteri args ~f:(fun i (n, t) ->
          Hashtbl.set fctx#values ~key:n
            ~data:(Local (param fctx#llfunc (i + 1))));

      codegen_prog fctx body;
      match block_terminator (insertion_block builder) with
      | Some _ -> ()
      | None -> build_ret_void builder |> ignore;

      Logs.debug (fun m -> m "%s" (string_of_llvalue fctx#llfunc));
      assert_valid_function fctx#llfunc;
      Logs.debug (fun m -> m "Codegen for func %s completed." name)

  let codegen_create : unit -> unit = fun () ->
    let func_t = function_type (pointer_type !params_struct_t)
        [|pointer_type int_type|]
    in
    let llfunc = declare_function "create" func_t module_ in
    let bb = append_block ctx "entry" llfunc in
    let ctx = object
      val values = Hashtbl.of_alist_exn (module String) [
          "bufp", Local (param llfunc 0);
        ]
      method values = values
    end in
    position_at_end bb builder;
    let params = build_malloc !params_struct_t "paramstmp" builder in
    Hashtbl.set ctx#values ~key:"params" ~data:(Local params);
    let buf = get_val ctx "buf" in
    let bufp = get_val ctx "bufp" in
    let bufp =
      build_bitcast bufp (type_of buf |> element_type) "tmpbufp" builder
    in
    build_store bufp buf builder |> ignore;
    build_ret params builder |> ignore

  let codegen_param_setters : (string * lltype) list -> unit = fun params ->
    List.iter params ~f:(fun (n, t) ->
        let name = sprintf "set_%s" n in
        let llfunc =
          let func_t =
            function_type (void_type ctx) [|pointer_type !(params_struct_t); t|]
          in
          declare_function name func_t module_
        in

        let fctx = object
          val values = Hashtbl.of_alist_exn (module String) [
              "params", Local (param llfunc 0);
            ]
          method values = values
          method llfunc = llfunc
        end in

        Hashtbl.set funcs ~key:name ~data:fctx#llfunc;

        let bb = append_block ctx "entry" llfunc in
        position_at_end bb builder;
        build_store (param llfunc 1) (get_val fctx n) builder |> ignore;
        build_ret_void builder |> ignore
      )

  module ParamStructBuilder = struct
    type t = { mutable vars : lltype list }

    let create : unit -> t = fun () -> { vars = [] }

    let build_global : t -> string -> lltype -> unit =
      fun b n t ->
        let idx = List.length b.vars in
        b.vars <- t::b.vars;
        match Hashtbl.add globals ~key:n ~data:(Param idx) with
        | `Duplicate ->
          fail (Error.of_string "Global variable already defined.")
        | `Ok -> ()

    let build_local : t -> _ -> string -> lltype -> unit =
      fun b ictx n t ->
        let idx = List.length b.vars in
        b.vars <- t::b.vars;
        match Hashtbl.add ictx#values ~key:n ~data:(Param idx) with
        | `Duplicate ->
          fail (Error.of_string "Local variable already defined.")
        | `Ok -> ()

    let build_param_struct : t -> string -> lltype = fun b n ->
      let t = named_struct_type ctx n in
      assert (List.length b.vars > 0);
      struct_set_body t (List.rev b.vars |> Array.of_list) false;
      Logs.debug (fun m -> m "Creating params struct %s." (string_of_lltype t));
      assert (not (is_opaque t));
      t
  end

  let codegen : Bitstring.t -> IRGen.ir_module -> unit =
    fun buf { iters = ir_iters; funcs = ir_funcs; params } ->
      Logs.info (fun m -> m "Codegen started.");

      set_data_layout "e-m:o-i64:64-f80:128-n8:16:32:64-S128" module_;

      let module SB = ParamStructBuilder in
      let sb = SB.create () in

      (* Generate global constant for buffer. *)
      let buf_t =
        pointer_type (array_type int_type (Bitstring.int_length buf))
      in
      SB.build_global sb "buf" buf_t |> ignore;

      let typed_params = List.map params ~f:(fun (n, t) ->
        let lltype = match t with
            | BoolT -> codegen_type (BoolT { nullable = false })
            | IntT -> codegen_type (IntT { nullable = false })
            | StringT -> pointer_type (i8_type ctx)
        in
        (n, lltype))
      in

      (* Generate global constants for parameters. *)
      List.iter typed_params ~f:(fun (n, t) ->
          SB.build_global sb n t |> ignore);

      (* Generate code for the iterators *)
      let ictxs = List.mapi ir_iters
          ~f:(fun i (name, ({ args; body; ret_type; locals } as func)) ->
              (* Create function context. *)
              let ictx = new ictx name func in
              Hashtbl.set iters ~key:name ~data:ictx;

              (* Create iterator done flag. *)
              SB.build_local sb ictx "done" (i1_type ctx);

              (* Create storage for iterator entry point index. *)
              SB.build_local sb ictx "yield_index" (i8_type ctx);

              (* Create storage space for local variables & iterator args. *)
              List.iter locals ~f:(fun (n, t) ->
                  let lltype = codegen_type t in
                  SB.build_local sb ictx n lltype);
              ictx)
      in

      params_struct_t := SB.build_param_struct sb "params";

      List.iter ictxs ~f:codegen_iter;

      (* Generate code for functions. *)
      List.iter ir_funcs ~f:(fun (n, f) -> codegen_func n f);

      codegen_create ();
      codegen_param_setters typed_params;

      assert_valid_module module_;
      Logs.info (fun m -> m "Codegen completed.")

  let write_header : Stdio.Out_channel.t -> unit = fun ch ->
    let open Format in
    let rec pp_struct_elements fmt ts = Array.iteri ts ~f:(fun i t ->
        fprintf fmt "@[<h>%a@ x%d;@]@," pp_type t i)
    and pp_type fmt t = match classify_type t with
      | Struct -> fprintf fmt "@[<hv 4>struct {@,%a}@]"
                    pp_struct_elements (struct_element_types t)
      | Void -> fprintf fmt "void"
      | Integer -> begin match integer_bitwidth t with
          | 1 -> fprintf fmt "bool"
          | 8 -> fprintf fmt "char"
          | 16 -> fprintf fmt "short"
          | 32 -> fprintf fmt "int"
          | 64 -> fprintf fmt "long"
          | x -> Error.(create "Unknown bitwidth" x [%sexp_of:int] |> raise)
        end
      | Pointer ->
        let elem_t = element_type t in
        let elem_t = match classify_type elem_t with
          | Array -> element_type elem_t
          | _ -> elem_t
        in
        fprintf fmt "%a *" pp_type elem_t
      | _ -> Error.(create "Unknown type." t [%sexp_of:lltype] |> raise)
    and pp_params fmt ts = Array.iteri ts ~f:(fun i t ->
        if i = 0 then fprintf fmt "params*" else fprintf fmt "%a" pp_type t;
        if i < Array.length ts - 1 then fprintf fmt ",")
    and pp_value_decl fmt v =
      let t = type_of v in
      let n = value_name v in
      let ignore_val () = Logs.debug (fun m ->
          m "Ignoring global %s." (string_of_llvalue v))
      in
      match classify_type t with
      | Pointer ->
        let elem_t = element_type t in
        begin match classify_type elem_t with
          | Function ->
            let t = elem_t in
            fprintf fmt "%a %s(%a);@," pp_type (return_type t) n pp_params (param_types t)
          | _ -> ignore_val ()
        end
      | Function -> fprintf fmt "%a %s(%a);@," pp_type (return_type t) n pp_params (param_types t)
      | _ -> ignore_val ()
    and pp_typedef fmt (n, t) =
      fprintf fmt "typedef %a %s;@," pp_type t n
    in

    let fmt = Format.formatter_of_out_channel ch in
    pp_open_vbox fmt 0;
    fprintf fmt "typedef void params;@,";
    fprintf fmt "params* create(void *);@,";
    Hashtbl.data funcs |> List.iter ~f:(fun llfunc ->
        pp_value_decl fmt llfunc);
    pp_close_box fmt ();
    pp_print_flush fmt ()

  (* let optimize : unit -> unit = fun () ->
   *   let engine = Execution_engine.create module_ in
   *   let pm = PassManager.create_function module_ in
   *   Execution_engine
   *   (\* DataLayout.add_to_pass_manager pm (Execution_engine.target_data engine); *\)
   *   () *)
end<|MERGE_RESOLUTION|>--- conflicted
+++ resolved
@@ -426,7 +426,6 @@
     fun codegen_expr fctx op arg1 arg2 ->
       let v1 = codegen_expr fctx arg1 in
       let v2 = codegen_expr fctx arg2 in
-<<<<<<< HEAD
       let tctx = Hashtbl.of_alist_exn (module String) fctx#func.locals in
       let t1 = infer_type tctx arg1 in
       let t2 = infer_type tctx arg2 in
@@ -440,6 +439,8 @@
         | Add -> build_add x1 x2 "addtmp" builder
         | Sub -> build_sub x1 x2 "subtmp" builder
         | Mul -> build_mul x1 x2 "multmp" builder
+        | Div -> build_sdiv v1 v2 "divtmp" builder
+        | Mod -> build_srem v1 v2 "modtmp" builder
         | Eq -> begin match t1, t2 with
             | IntT _, IntT _ | BoolT _, BoolT _ ->
               build_icmp Icmp.Eq x1 x2 "eqtmp" builder
@@ -447,21 +448,6 @@
               build_call scmp [|x1; x2|] "eqtmp" builder
             | _ -> fail (Error.create "Unexpected equality." (t1, t2)
                            [%sexp_of:type_ * type_])
-=======
-      begin match op with
-        | Add -> build_add v1 v2 "addtmp" builder
-        | Sub -> build_sub v1 v2 "subtmp" builder
-        | Mul -> build_mul v1 v2 "multmp" builder
-        | Div -> build_sdiv v1 v2 "divtmp" builder
-        | Mod -> build_srem v1 v2 "modtmp" builder
-        | Eq ->
-          let t1 = infer_type (Hashtbl.of_alist_exn (module String) fctx#func.locals) arg1 in
-          let t2 = infer_type (Hashtbl.of_alist_exn (module String) fctx#func.locals) arg1 in
-          begin match t1, t2 with
-            | IntT, IntT -> build_icmp Icmp.Eq v1 v2 "eqtmp" builder
-            | StringT, StringT -> build_call scmp [|v1; v2|] "eqtmp" builder
-            | _ -> fail (Error.create "Unexpected equality." (t1, t2) [%sexp_of:type_ * type_])
->>>>>>> 92fdf07e
           end
         | Lt -> build_icmp Icmp.Slt x1 x2 "lttmp" builder
         | And -> build_and x1 x2 "andtmp" builder
@@ -482,18 +468,12 @@
   let codegen_unop : (_ -> expr -> llvalue) -> _ -> op -> expr -> llvalue =
     fun codegen_expr fctx op arg ->
       let v = codegen_expr fctx arg in
-<<<<<<< HEAD
       let tctx = Hashtbl.of_alist_exn (module String) fctx#func.locals in
       let t = infer_type tctx arg in
       let x = if is_nullable t then build_extractvalue v 0 "" builder else v in
       let x_out = match op with
         | Not -> build_not x "nottmp" builder
-        | Add | Sub| Lt | And | Or | Eq | Hash | Mul ->
-=======
-      begin match op with
-        | Not -> build_not v "nottmp" builder
         | Add | Sub| Lt | And | Or | Eq | Hash | Mul | Div | Mod ->
->>>>>>> 92fdf07e
           fail (Error.of_string "Not a unary operator.")
       in
       let ret_t = infer_type tctx (Unop { op; arg }) in
