--- conflicted
+++ resolved
@@ -244,16 +244,9 @@
     List.iter m.rrefs ~f:incr ; m.rname
 
   let resolve_relation stage r =
-<<<<<<< HEAD
-    let r = Db.relation conn r.r_name in
-    (* TODO: Nowhere to put the defs here *)
-    let _, ctx = List.map r.r_schema ~f:(fun n -> Name n) |> Ctx.of_defs stage in
-    (r, ctx)
-=======
     let schema = Option.value_exn r.r_schema in
     let _, ctx = List.map schema ~f:(fun n -> Name n) |> Ctx.of_defs stage in
     ctx
->>>>>>> 3bca96a1
 
   let rec resolve_pred (ctx : Ctx.t) =
     let visitor =
