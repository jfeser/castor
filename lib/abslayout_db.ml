open! Core
open Collections
open Abslayout
open Abslayout0

module type S = Abslayout_db_intf.S

module Config = struct
  module type S = sig
    val conn : Db.t
  end
end

module Make (Config : Config.S) = struct
  open Config
<<<<<<< HEAD
  open Abslayout0
  open Abslayout

  type eval_ctx =
    [ `Concat of eval_ctx list
    | `Empty
    | `For of (Value.t list * eval_ctx) Gen.t
    | `Scalar of Value.t Lazy.t
    | `Query of Value.t list Gen.t ]

  let rec width = function
    | `Empty -> 0
    | `For (q1, q2) -> List.length (schema_exn q1) + width q2
    | `Scalar _ -> 1
    | `Concat qs -> 1 + List.sum (module Int) qs ~f:width
    | `Query q -> List.length (schema_exn q)

  class virtual ['s] schema_visitor =
    object (self : 'a)
      inherit [_] iter as super

      method virtual to_schema : Pred.t list -> 's

      method virtual rename : string -> 's -> 's

      method virtual key : _

      method! visit_t () r =
        super#visit_t () r ;
        let schema =
          match r.node with
          | Select (x, _) ->
              List.iter x ~f:(self#visit_pred ()) ;
              self#to_schema x
          | Filter (_, r) | Dedup r | AList (_, r) | OrderBy {rel= r; _} ->
              Meta.(find_exn r self#key)
          | Join {r1; r2; _} | AOrderedIdx (r1, r2, _) | AHashIdx (r1, r2, _) ->
              Meta.(find_exn r1 self#key) @ Meta.(find_exn r2 self#key)
          | GroupBy (x, _, _) -> self#to_schema x
          | AEmpty -> []
          | AScalar e ->
              self#visit_pred () e ;
              self#to_schema [e]
          | ATuple (rs, (Cross | Zip)) ->
              List.concat_map ~f:(fun r -> Meta.find_exn r self#key) rs
          | ATuple ([], Concat) -> []
          | ATuple (r :: _, Concat) -> Meta.find_exn r self#key
          | As (n, r) -> Meta.find_exn r self#key |> self#rename n
          | Relation {r_schema; _} ->
              self#to_schema (List.map r_schema ~f:(fun n -> Name n))
        in
        Meta.set_m r self#key schema
    end
=======
>>>>>>> 3bca96a1

  module Query = struct
    type t =
      | Empty
      | Query of Abslayout.t
      | Scalars of Pred.t list
      | Concat of t list
      | For of Abslayout.t * string * t
  end

  module Q = Query

  module Ctx = struct
    type t =
      | Empty
      | Query of Value.t list Gen.t
      | Scalars of Value.t Lazy.t list
      | Concat of t list
      | For of (Value.t list * t) Gen.t
  end

  module C = Ctx

  let rec width =
    let open Query in
    function
    | Empty -> 0
    | For (q1, _, q2) -> List.length (schema_exn q1) + width q2
    | Scalars ps -> List.length ps
    | Concat qs -> 1 + List.sum (module Int) qs ~f:width
    | Query q -> List.length (schema_exn q)

  let total_order_key q =
    let native_order = Abslayout.order_of q in
    let total_order = List.map (schema_exn q) ~f:(fun n -> (Name n, Asc)) in
    native_order @ total_order

  let to_scalars rs =
    List.map rs ~f:(fun t -> match t.node with AScalar p -> Some p | _ -> None)
    |> Option.all

  let to_ctx t = C.Scalars (List.map t ~f:Lazy.return)

  let rec gen_query q =
    let open Query in
    match q.node with
    | AList (q1, q2) ->
        let scope = scope_exn q1 in
        let q1 = strip_scope q1 in
        let q1 =
          let order_key = total_order_key q1 in
          order_by order_key q1
        in
        For (q1, scope, gen_query q2)
    | AHashIdx (q1, q2, _) | AOrderedIdx (q1, q2, _) ->
        let scope = scope_exn q1 in
        let q1 = strip_scope q1 in
        let q1 =
          let order_key = total_order_key q1 in
          order_by order_key (dedup q1)
        in
        Concat [Query q1; For (q1, scope, gen_query q2)]
    | AEmpty -> Empty
    | AScalar p -> Scalars [p]
    | ATuple (ts, _) -> (
      match to_scalars ts with
      | Some ps -> Scalars ps
      | None -> Concat (List.map ~f:gen_query ts) )
    | DepJoin {d_lhs; d_rhs; _} -> Concat [gen_query d_lhs; gen_query d_rhs]
    | Select (_, q) | Filter (_, q) | As (_, q) -> gen_query q
    | Relation _ | Dedup _ | OrderBy _ | GroupBy _ | Join _ ->
        failwith "Unsupported."

  let unwrap_order r =
    match r.node with OrderBy {key; rel} -> (key, rel) | _ -> ([], r)

  let rec to_ralgebra =
    let open Query in
    function
    | For (q1, scope, q2) ->
        let o1, q1 = unwrap_order q1 in
        let o2, q2 = to_ralgebra q2 |> unwrap_order in
        (* Generate a renaming so that the upward exposed names are fresh. *)
        let sctx =
          (schema_exn q1 |> Schema.scoped scope) @ schema_exn q2
          |> List.map ~f:(fun n ->
                 let n' = Fresh.name Global.fresh "x%d" in
                 (n, n') )
        in
        let slist = List.map sctx ~f:(fun (n, n') -> As_pred (Name n, n')) in
        let order =
          let sctx =
            List.map sctx ~f:(fun (n, n') -> (n, Name (Name.create n')))
            |> Map.of_alist_exn (module Name)
          in
          (* The renaming refers to the scoped names from q1, so scope before
             renaming. *)
          let o1 =
            List.map o1 ~f:(fun (p, o) -> (Pred.scoped (schema_exn q1) scope p, o))
          in
          List.map (o1 @ o2) ~f:(fun (p, o) -> (Pred.subst sctx p, o))
        in
        order_by order (dep_join q1 scope (select slist q2))
    | Concat qs ->
        let counter_name = Fresh.name Global.fresh "counter%d" in
        let orders, qs =
          List.map qs ~f:(fun q -> unwrap_order (to_ralgebra q)) |> List.unzip
        in
        (* The queries in qs can have different schemas, so we need to normalize
         them. This means creating a select list that has the union of the
         names in the queries. *)
        let queries_norm =
          List.mapi qs ~f:(fun i q ->
              let select_list =
                (* Add a counter so we know which query we're on. *)
                As_pred (Int i, counter_name)
                :: List.concat_mapi qs ~f:(fun j q' ->
                       schema_exn q'
                       |>
                       (* Take the names from this query's schema. *)
                       if i = j then List.map ~f:(fun n -> Name n)
                       else
                         (* Otherwise emit null. *)
                         List.map ~f:(fun n ->
                             As_pred (Null (Some (Name.type_exn n)), Name.name n) )
                   )
              in
              select select_list q )
        in
        let order = (Name (Name.create counter_name), Asc) :: List.concat orders in
        order_by order (tuple queries_norm Concat)
    | Empty -> empty
    | Scalars ps -> tuple (List.map ps ~f:scalar) Cross
    | Query q -> q

  let eval_query q =
    let r = to_ralgebra q in
    Logs.debug (fun m -> m "Executing type checking query %a." pp r) ;
    let sql = Sql.of_ralgebra r in
    Logs.debug (fun m ->
        m "Executing type checking query %s." (Sql.to_string_hum sql) ) ;
    let tups =
      Db.exec_cursor_exn conn
        (schema_exn r |> List.map ~f:Name.type_exn)
        (Sql.to_string_hum sql)
      |> Gen.map ~f:Array.to_list
    in
    let rec eval tups = function
      | Q.For (q1, _, q2) ->
          let extract_tup1, drop_tup1 =
            let n = List.length (schema_exn q1) in
            ((fun t -> List.take t n), fun t -> List.drop t n)
          in
          let eq t1 t2 =
            [%compare.equal: Value.t list] (extract_tup1 t1) (extract_tup1 t2)
          in
          let gen =
            Gen.group_lazy eq tups
            |> Gen.map ~f:(fun (t, ts) ->
                   (extract_tup1 t, eval (Gen.map ts ~f:drop_tup1) q2) )
          in
          C.For gen
      | Q.Concat qs ->
          let tups = ref tups in
          let put_back t = tups := Gen.append (Gen.singleton t) !tups in
          let take_while pred =
            let stop = ref false in
            let next () =
              if !stop then None
              else
                match Gen.get !tups with
                | Some x ->
                    if pred x then Some x
                    else (
                      stop := true ;
                      put_back x ;
                      None )
                | None -> None
            in
            next
          in
          let widths = List.map qs ~f:width in
          let extract_counter tup = List.hd_exn tup |> Value.to_int in
          let mk_extract_tuple ctr =
            let take_ct = List.nth_exn widths ctr in
            let drop_ct =
              List.sum (module Int) (List.take widths ctr) ~f:(fun x -> x) + 1
            in
            fun tup -> List.take (List.drop tup drop_ct) take_ct
          in
          let streams =
            List.mapi qs ~f:(fun oidx q ->
                let extract_tuple = mk_extract_tuple oidx in
                let strm =
                  take_while (fun t -> extract_counter t = oidx)
                  |> Gen.map ~f:extract_tuple
                in
                eval strm q )
          in
          C.Concat streams
      | Q.Empty ->
          if Gen.is_empty tups then C.Empty
          else failwith "Expected an empty generator."
      | Q.Scalars ps ->
          let tup =
            lazy
              ( match Gen.next tups with
              | Some xs when List.length xs = List.length ps -> xs
              | Some t ->
                  Error.(
                    create "Scalar: unexpected tuple width." (ps, t)
                      [%sexp_of: pred list * Value.t list]
                    |> raise)
              | None -> failwith "Expected a tuple." )
          in
          C.Scalars
            (List.init (List.length ps) ~f:(fun i ->
                 Lazy.map tup ~f:(fun t -> List.nth_exn t i) ))
      | Q.Query _ -> C.Query tups
    in
    eval tups q

  class virtual ['ctx, 'a] unsafe_material_fold =
    object (self)
      method virtual private build_AList
          : 'ctx -> Meta.t -> t * t -> (Value.t list * Ctx.t) Gen.t -> 'a

      method virtual private build_ATuple : _

      method virtual private build_AHashIdx
          :    'ctx
            -> Meta.t
            -> t * t * hash_idx
            -> Value.t list Gen.t
            -> (Value.t list * Ctx.t) Gen.t
            -> 'a

      method virtual private build_AOrderedIdx
          :    'ctx
            -> Meta.t
            -> t * t * ordered_idx
            -> Value.t list Gen.t
            -> (Value.t list * Ctx.t) Gen.t
            -> 'a

      method virtual private build_AEmpty : 'ctx -> Meta.t -> 'a

      method virtual private build_AScalar
          : 'ctx -> Meta.t -> pred -> Value.t Lazy.t -> 'a

      method virtual private build_Select
          : 'ctx -> Meta.t -> pred list * t -> Ctx.t -> 'a

      method virtual private build_Filter
          : 'ctx -> Meta.t -> pred * t -> Ctx.t -> 'a

      method virtual private build_DepJoin : _

      method private visit_t ctx eval_ctx r =
        let open Ctx in
        match (r.node, eval_ctx) with
        | AEmpty, Empty -> self#build_AEmpty ctx r.meta
        | AScalar x, Scalars [v] -> self#build_AScalar ctx r.meta x v
        | AList x, For vs -> self#build_AList ctx r.meta x vs
        | AHashIdx x, Concat [kctx; vctx] ->
            let key_gen, value_gen =
              match (kctx, vctx) with
              | Query g1, For g2 -> (g1, g2)
              | _ ->
                  Error.create "Bug: Mismatched context." r [%sexp_of: t]
                  |> Error.raise
            in
            self#build_AHashIdx ctx r.meta x key_gen value_gen
        | AOrderedIdx x, Concat [kctx; vctx] ->
            let key_gen, value_gen =
              match (kctx, vctx) with
              | Query g1, For g2 -> (g1, g2)
              | _ ->
                  Error.create "Bug: Mismatched context." r [%sexp_of: t]
                  |> Error.raise
            in
            self#build_AOrderedIdx ctx r.meta x key_gen value_gen
        | ATuple x, Scalars ps ->
            self#build_ATuple ctx r.meta x (List.map ps ~f:(fun p -> Scalars [p]))
        | ATuple x, Concat vs -> self#build_ATuple ctx r.meta x vs
        | DepJoin x, Concat [lhs; rhs] -> self#build_DepJoin ctx r.meta x (lhs, rhs)
        | Select x, _ -> self#build_Select ctx r.meta x eval_ctx
        | Filter x, _ -> self#build_Filter ctx r.meta x eval_ctx
        | As (_, r), _ -> self#visit_t ctx eval_ctx r
        | ( ( DepJoin _ | AEmpty | AScalar _ | AList _ | AHashIdx _ | AOrderedIdx _
            | ATuple _ )
          , _ ) ->
            Error.create "Bug: Mismatched context." r [%sexp_of: t] |> Error.raise
        | (Join _ | Dedup _ | OrderBy _ | Relation _ | GroupBy _), _ ->
            Error.create "Cannot materialize." r [%sexp_of: t] |> Error.raise

      method run ctx r =
        self#visit_t ctx (eval_query (gen_query (ensure_alias r))) r
    end

  type ('i, 'a, 'v, 'o) fold = {pre: 'i -> 'a; body: 'a -> 'v -> 'a; post: 'a -> 'o}

  class virtual ['out, 'l, 'h1, 'h2, 'h3, 'o1, 'o2, 'o3] material_fold =
    object (self)
      inherit [unit, 'out] unsafe_material_fold

      method virtual list
          : Meta.t -> t * t -> (unit, 'l, Value.t list * 'out, 'out) fold

      method virtual hash_idx
          :    Meta.t
            -> t * t * hash_idx
            -> (unit, 'h1, Value.t list, 'h2) fold
               * ('h2, 'h3, 'out * 'out, 'out) fold

      method virtual ordered_idx
          :    Meta.t
            -> t * t * ordered_idx
            -> (unit, 'o1, Value.t list, 'o2) fold
               * ('o2, 'o3, 'out * 'out, 'out) fold

      method virtual tuple : Meta.t -> t list * tuple -> 'out list -> 'out

      method virtual empty : Meta.t -> 'out

      method virtual scalar : Meta.t -> pred -> Value.t -> 'out

      method virtual select : Meta.t -> pred list * t -> 'out -> 'out

      method virtual filter : Meta.t -> pred * t -> 'out -> 'out

      method virtual depjoin : Meta.t -> depjoin -> 'out -> 'out -> 'out

      method private build_AList ctx meta ((_, r) as expr) gen =
        let {pre; body; post} = self#list meta expr in
        Gen.fold gen ~init:(pre ()) ~f:(fun acc (tup, ectx) ->
            let value = self#visit_t ctx ectx r in
            body acc (tup, value) )
        |> post

      method private build_ATuple ctx meta ((rs, _) as expr) es =
        self#tuple meta expr (List.map2_exn es rs ~f:(self#visit_t ctx))

      method private build_AHashIdx ctx meta
          ((_, value_query, {hi_key_layout= m_key_query; _}) as expr) kgen vgen =
        let key_query = Option.value_exn m_key_query in
        let f1, f2 = self#hash_idx meta expr in
        let acc = Gen.fold kgen ~init:(f1.pre ()) ~f:f1.body in
        Gen.fold vgen
          ~init:(f2.pre (f1.post acc))
          ~f:(fun acc (tup, ectx) ->
            f2.body acc
              ( self#visit_t ctx (to_ctx tup) key_query
              , self#visit_t ctx ectx value_query ) )
        |> f2.post

      method private build_AOrderedIdx ctx meta
          ((_, value_query, {oi_key_layout= m_key_query; _}) as expr) kgen vgen =
        let key_query = Option.value_exn m_key_query in
        let f1, f2 = self#ordered_idx meta expr in
        let acc = Gen.fold kgen ~init:(f1.pre ()) ~f:f1.body in
        Gen.fold vgen
          ~init:(f2.pre (f1.post acc))
          ~f:(fun acc (tup, ectx) ->
            f2.body acc
              ( self#visit_t ctx (to_ctx tup) key_query
              , self#visit_t ctx ectx value_query ) )
        |> f2.post

      method private build_AEmpty _ meta = self#empty meta

      method private build_AScalar _ meta expr gen =
        self#scalar meta expr (Lazy.force gen)

      method private build_Filter ctx meta ((_, r) as expr) ectx =
        self#filter meta expr (self#visit_t ctx ectx r)

      method private build_Select ctx meta ((_, r) as expr) ectx =
        self#select meta expr (self#visit_t ctx ectx r)

      method private build_DepJoin ctx meta expr (lhs, rhs) =
        let l = self#visit_t ctx lhs expr.d_lhs in
        let r = self#visit_t ctx rhs expr.d_rhs in
        self#depjoin meta expr l r
    end

  (* Wrapper module allows opening Type without clashes. *)
  module TF = struct
    open Type

    (** Returns the least general type of a layout. *)
    let rec least_general_of_layout r =
      match r.Abslayout.node with
      | Select (ps, r') | GroupBy (ps, _, r') ->
          FuncT ([least_general_of_layout r'], `Width (List.length ps))
      | OrderBy {rel= r'; _} | Filter (_, r') | Dedup r' ->
          FuncT ([least_general_of_layout r'], `Child_sum)
      | Join {r1; r2; _} ->
          FuncT
            ([least_general_of_layout r1; least_general_of_layout r2], `Child_sum)
      | AEmpty -> EmptyT
      | AScalar p -> Abslayout.Pred.to_type p |> least_general_of_primtype
      | AList (_, r') -> ListT (least_general_of_layout r', {count= Bottom})
      | DepJoin {d_lhs; d_rhs; _} ->
          FuncT
            ( [least_general_of_layout d_lhs; least_general_of_layout d_rhs]
            , `Child_sum )
      | AHashIdx (_, vr, {hi_key_layout= Some kr; _}) ->
          HashIdxT
            ( least_general_of_layout kr
            , least_general_of_layout vr
            , {value_count= Bottom; key_count= Bottom} )
      | AOrderedIdx (_, vr, {oi_key_layout= Some kr; _}) ->
          OrderedIdxT
            (least_general_of_layout kr, least_general_of_layout vr, {count= Bottom})
      | ATuple (rs, _) ->
          TupleT (List.map rs ~f:least_general_of_layout, {count= Bottom})
      | As (_, r') -> least_general_of_layout r'
      | AHashIdx (_, _, {hi_key_layout= None; _})
       |AOrderedIdx (_, _, {oi_key_layout= None; _})
       |Relation _ ->
          failwith "Layout is still abstract."

    (** Returns a layout type that is general enough to hold all of the data. *)
    class type_fold =
      object
        inherit [_, _, _, _, _, _, _, _] material_fold

        method select _ (exprs, _) t = FuncT ([t], `Width (List.length exprs))

        method filter _ _ t = FuncT ([t], `Child_sum)

        method depjoin _ _ t1 t2 = FuncT ([t1; t2], `Child_sum)

        method empty _ = EmptyT

        method scalar _ _ =
          function
          | Value.Date x ->
              let x = Date.to_int x in
              DateT {range= AbsInt.of_int x; nullable= false}
          | Int x -> IntT {range= AbsInt.of_int x; nullable= false}
          | Bool _ -> BoolT {nullable= false}
          | String x ->
              StringT {nchars= AbsInt.of_int (String.length x); nullable= false}
          | Null -> NullT
          | Fixed x -> FixedT {value= AbsFixed.of_fixed x; nullable= false}

        method list _ (_, elem_l) =
          { pre= (fun () -> (least_general_of_layout elem_l, 0))
          ; body= (fun (t, c) (_, t') -> (unify_exn t t', c + 1))
          ; post=
              (fun (elem_type, num_elems) ->
                ListT (elem_type, {count= AbsInt.of_int num_elems}) ) }

        method tuple _ (_, kind) elem_types =
          let counts = List.map elem_types ~f:count in
          match kind with
          | Zip ->
              TupleT (elem_types, {count= List.fold_left1_exn ~f:AbsInt.join counts})
          | Concat ->
              TupleT
                (elem_types, {count= List.fold_left1_exn ~f:AbsInt.( + ) counts})
          | Cross ->
              TupleT
                (elem_types, {count= List.fold_left1_exn ~f:AbsInt.( * ) counts})

        method hash_idx _ (_, value_l, {hi_key_layout; _}) =
          let key_l = Option.value_exn hi_key_layout in
          ( {pre= (fun () -> 0); body= (fun x _ -> x + 1); post= (fun x -> x)}
          , { pre=
                (fun kct ->
                  ( AbsInt.of_int kct
                  , least_general_of_layout key_l
                  , least_general_of_layout value_l ) )
            ; body=
                (fun (kct, kt, vt) (kt', vt') ->
                  (kct, unify_exn kt kt', unify_exn vt vt') )
            ; post=
                (fun (kct, kt, vt) ->
                  HashIdxT (kt, vt, {key_count= kct; value_count= Type.count vt}) )
            } )

        method ordered_idx _ (_, value_l, {oi_key_layout; _}) =
          let key_l = Option.value_exn oi_key_layout in
          ( {pre= (fun () -> ()); body= (fun () _ -> ()); post= (fun () -> ())}
          , { pre=
                (fun () ->
                  ( least_general_of_layout key_l
                  , least_general_of_layout value_l
                  , AbsInt.zero ) )
            ; body=
                (fun (kt, vt, ct) (kt', vt') ->
                  (unify_exn kt kt', unify_exn vt vt', AbsInt.(ct + of_int 1)) )
            ; post= (fun (kt, vt, ct) -> OrderedIdxT (kt, vt, {count= ct})) } )
      end
  end

  include TF

  let type_of r =
    Logs.info (fun m -> m "Computing type of abstract layout.") ;
    let type_ = (new type_fold)#run () r in
    Logs.info (fun m ->
        m "The type is: %s" (Sexp.to_string_hum ([%sexp_of: Type.t] type_)) ) ;
    type_

  let annotate_type r =
    let rec annot r t =
      let open Type in
      Meta.(set_m r type_ t) ;
      match (r.node, t) with
      | AScalar _, (IntT _ | DateT _ | FixedT _ | BoolT _ | StringT _ | NullT) -> ()
      | AList (_, r'), ListT (t', _)
       |(Filter (_, r') | Select (_, r')), FuncT ([t'], _) ->
          annot r' t'
      | AHashIdx (_, vr, m), HashIdxT (kt, vt, _) ->
          Option.iter m.hi_key_layout ~f:(fun kr -> annot kr kt) ;
          annot vr vt
      | AOrderedIdx (_, vr, m), OrderedIdxT (kt, vt, _) ->
          Option.iter m.oi_key_layout ~f:(fun kr -> annot kr kt) ;
          annot vr vt
      | ATuple (rs, _), TupleT (ts, _) -> (
        match List.iter2 rs ts ~f:annot with
        | Ok () -> ()
        | Unequal_lengths ->
            Error.(
              create "Mismatched tuple type." (r, t) [%sexp_of: Abslayout.t * T.t]
              |> raise) )
      | DepJoin {d_lhs; d_rhs; _}, FuncT ([t1; t2], _) ->
          annot d_lhs t1 ; annot d_rhs t2
      | As (_, r), _ -> annot r t
      | ( ( Select _ | Filter _ | DepJoin _ | Join _ | GroupBy _ | OrderBy _
          | Dedup _ | Relation _ | AEmpty | AScalar _ | AList _ | ATuple _
          | AHashIdx _ | AOrderedIdx _ )
        , ( NullT | IntT _ | DateT _ | FixedT _ | BoolT _ | StringT _ | TupleT _
          | ListT _ | HashIdxT _ | OrderedIdxT _ | FuncT _ | EmptyT ) ) ->
          Error.create "Unexpected type." (r, t) [%sexp_of: Abslayout.t * t]
          |> Error.raise
    in
    annot r (type_of r) ;
    let visitor =
      object
        inherit runtime_subquery_visitor

        method visit_Subquery r = annot r (type_of r)
      end
    in
    visitor#visit_t () r

  let annotate_relations =
    let visitor =
      object
        inherit [_] endo

        method! visit_Relation () _ r = Relation (Db.relation conn r.r_name)
      end
    in
    visitor#visit_t ()

  include Resolve.Make (Config)

  let load_string ?(params = Set.empty (module Name)) s =
    of_string_exn s |> strip_unused_as |> annotate_relations |> resolve ~params
    |> annotate_key_layouts
end

module Test = struct
  module Config = struct
    include (val Test_util.make_test_db ())
  end

  include Make (Config)

  let%expect_test "" =
    let ralgebra = "alist(r1 as k, filter(k.f = g, ascalar(k.g)))" |> load_string in
    let q = gen_query ralgebra in
    let r = to_ralgebra q in
    let sql = Sql.of_ralgebra r in
    printf "%s" (Sql.to_string_hum sql) ;
    [%expect
      {|
      SELECT
          "x0_0" AS "x0_0_0",
          "x1_0" AS "x1_0_0",
          "x2_0" AS "x2_0_0"
      FROM (
          SELECT
              r1_0. "f" AS "r1_0_f_0",
              r1_0. "g" AS "r1_0_g_0"
          FROM
              "r1" AS "r1_0") AS "t1",
          LATERAL (
              SELECT
                  "r1_0_f_0" AS "x0_0",
                  "r1_0_g_0" AS "x1_0",
                  "r1_0_g_0" AS "x2_0") AS "t0"
      ORDER BY
          "x0_0",
          "x1_0" |}]

  let%expect_test "" =
    let ralgebra =
      "depjoin(ascalar(0 as f) as k, select([k.f + g], alist(r1 as k1, \
       ascalar(k1.g))))" |> load_string
    in
    let q = gen_query ralgebra in
    let r = to_ralgebra q in
    let sql = Sql.of_ralgebra r in
    printf "%s" (Sql.to_string_hum sql) ;
    [%expect
      {|
      SELECT
          "counter0_0" AS "counter0_0_0",
          "f_1" AS "f_1_0",
          "x3_0" AS "x3_0_0",
          "x4_0" AS "x4_0_0",
          "x5_0" AS "x5_0_0"
      FROM ((
              SELECT
                  0 AS "counter0_0",
                  0 AS "f_1",
                  (null::integer) AS "x3_0",
                  (null::integer) AS "x4_0",
                  (null::integer) AS "x5_0")
          UNION ALL (
              SELECT
                  1 AS "counter0_1",
                  (null::integer) AS "f_2",
                  "x3_1" AS "x3_2",
                  "x4_1" AS "x4_2",
                  "x5_1" AS "x5_2"
              FROM (
                  SELECT
                      r1_1. "f" AS "r1_1_f_0",
                      r1_1. "g" AS "r1_1_g_0"
                  FROM
                      "r1" AS "r1_1") AS "t3",
                  LATERAL (
                      SELECT
                          "r1_1_f_0" AS "x3_1",
                          "r1_1_g_0" AS "x4_1",
                          "r1_1_g_0" AS "x5_1") AS "t2")) AS "t4"
      ORDER BY
          "counter0_0",
          "x3_0",
          "x4_0" |}]

  let%expect_test "" =
    let ralgebra = load_string Test_util.sum_complex in
    let q = gen_query ralgebra in
    let r = to_ralgebra q in
    Format.printf "%a" pp r ;
    [%expect
      {|
      orderby([x6, x7],
        depjoin(r1 as k,
          select([k.f as x6, k.g as x7, f as x8, v as x9],
            atuple([ascalar(k.f), ascalar((k.g - k.f) as v)], cross)))) |}] ;
    let sql = Sql.of_ralgebra r in
    printf "%s" (Sql.to_string_hum sql) ;
    [%expect
      {|
      SELECT
          "x6_0" AS "x6_0_0",
          "x7_0" AS "x7_0_0",
          "x8_0" AS "x8_0_0",
          "x9_0" AS "x9_0_0"
      FROM (
          SELECT
              r1_2. "f" AS "r1_2_f_0",
              r1_2. "g" AS "r1_2_g_0"
          FROM
              "r1" AS "r1_2") AS "t6",
          LATERAL (
              SELECT
                  "r1_2_f_0" AS "x6_0",
                  "r1_2_g_0" AS "x7_0",
                  "r1_2_f_0" AS "x8_0",
                  ("r1_2_g_0") - ("r1_2_f_0") AS "x9_0"
              WHERE (TRUE)) AS "t5"
      ORDER BY
          "x6_0",
          "x7_0" |}]
end<|MERGE_RESOLUTION|>--- conflicted
+++ resolved
@@ -13,62 +13,6 @@
 
 module Make (Config : Config.S) = struct
   open Config
-<<<<<<< HEAD
-  open Abslayout0
-  open Abslayout
-
-  type eval_ctx =
-    [ `Concat of eval_ctx list
-    | `Empty
-    | `For of (Value.t list * eval_ctx) Gen.t
-    | `Scalar of Value.t Lazy.t
-    | `Query of Value.t list Gen.t ]
-
-  let rec width = function
-    | `Empty -> 0
-    | `For (q1, q2) -> List.length (schema_exn q1) + width q2
-    | `Scalar _ -> 1
-    | `Concat qs -> 1 + List.sum (module Int) qs ~f:width
-    | `Query q -> List.length (schema_exn q)
-
-  class virtual ['s] schema_visitor =
-    object (self : 'a)
-      inherit [_] iter as super
-
-      method virtual to_schema : Pred.t list -> 's
-
-      method virtual rename : string -> 's -> 's
-
-      method virtual key : _
-
-      method! visit_t () r =
-        super#visit_t () r ;
-        let schema =
-          match r.node with
-          | Select (x, _) ->
-              List.iter x ~f:(self#visit_pred ()) ;
-              self#to_schema x
-          | Filter (_, r) | Dedup r | AList (_, r) | OrderBy {rel= r; _} ->
-              Meta.(find_exn r self#key)
-          | Join {r1; r2; _} | AOrderedIdx (r1, r2, _) | AHashIdx (r1, r2, _) ->
-              Meta.(find_exn r1 self#key) @ Meta.(find_exn r2 self#key)
-          | GroupBy (x, _, _) -> self#to_schema x
-          | AEmpty -> []
-          | AScalar e ->
-              self#visit_pred () e ;
-              self#to_schema [e]
-          | ATuple (rs, (Cross | Zip)) ->
-              List.concat_map ~f:(fun r -> Meta.find_exn r self#key) rs
-          | ATuple ([], Concat) -> []
-          | ATuple (r :: _, Concat) -> Meta.find_exn r self#key
-          | As (n, r) -> Meta.find_exn r self#key |> self#rename n
-          | Relation {r_schema; _} ->
-              self#to_schema (List.map r_schema ~f:(fun n -> Name n))
-        in
-        Meta.set_m r self#key schema
-    end
-=======
->>>>>>> 3bca96a1
 
   module Query = struct
     type t =
