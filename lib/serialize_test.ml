open Core
open Abslayout
open Test_util
module M = Abslayout_db.Make (Test_db)

let make_modules layout_file =
  let module S =
    Serialize.Make (struct
        let layout_map_channel = Some (Out_channel.create layout_file)
      end)
      (M)
  in
  (module S : Serialize.S)

<<<<<<< HEAD
[@@@warning "-8"]

let _, [f; _] =
  Test_util.create rels "r1" ["f"; "g"] [[1; 2]; [1; 3]; [2; 1]; [2; 2]; [3; 4]]

[@@@warning "+8"]

(** Remove nondeterministic parts of the layout log. Returns the new log and
   true if the log was modified, false otherwise. *)
let process_layout_log log =
  let map_entry_regex = Str.regexp {|Map entry (\([0-9]+\) => [0-9]+)|} in
  let log' = Str.global_replace map_entry_regex {|Map entry (\1 => XXX)|} log in
  (log', not String.(log = log'))

=======
>>>>>>> 5491784a
let run_test layout_str =
  let layout_file = Filename.temp_file "layout" "txt" in
  let (module S) = make_modules layout_file in
  let layout = of_string_exn layout_str |> M.resolve in
  M.annotate_schema layout ;
  let layout = M.annotate_key_layouts layout in
  annotate_foreach layout ;
  let type_ = M.to_type layout in
  let buf = Buffer.create 1024 in
  let _, len = S.serialize (Bitstring.Writer.with_buffer buf) layout type_ in
  let buf_str = Buffer.contents buf |> String.escaped in
  let layout_log, did_modify =
    In_channel.input_all (In_channel.create layout_file) |> process_layout_log
  in
  Stdio.print_endline layout_log ;
  if did_modify then [%sexp_of: Type.t * int] (type_, len) |> print_s
  else [%sexp_of: Type.t * int * string] (type_, len, buf_str) |> print_s

let%expect_test "scalar-int" =
  run_test "AScalar(1)" ;
  [%expect
    {|
    0:1 Scalar (=(Int 1))

    ((IntT ((range (Interval 1 1)) (nullable false))) 1 "\\001") |}]

let%expect_test "scalar-bool" =
  run_test "AScalar(true)" ;
  [%expect
    {|
    0:1 Scalar (=(Bool true))

    ((BoolT ((nullable false))) 1 "\\001") |}]

let%expect_test "scalar-string" =
  run_test "AScalar(\"test\")" ;
  [%expect
    {|
    0:4 String body
    0:4 Scalar (=(String test))
    0:0 String length (=4)

    ((StringT ((nchars (Interval 4 4)) (nullable false))) 4 test) |}]

let%expect_test "tuple" =
  run_test "ATuple([AScalar(1), AScalar(\"test\")], Cross)" ;
  [%expect
    {|
    0:5 Tuple body
    0:1 Scalar (=(Int 1))
    0:0 Tuple len (=5)
    1:4 String body
    1:4 Scalar (=(String test))
    1:0 String length (=4)

    ((TupleT
      (((IntT ((range (Interval 1 1)) (nullable false)))
        (StringT ((nchars (Interval 4 4)) (nullable false))))
       ((count (Interval 1 1)))))
     5 "\\001test") |}]

let%expect_test "hash-idx" =
  run_test "AHashIdx(Dedup(Select([r1.f], r1)) as k, AScalar(k.f), null)" ;
  [%expect
    {|
    0:4 Table len
    4:8 Table hash len
    12:104 Table hash
    116:8 Table map len
    124:24 Table key map
    124:8 Map entry (0 => XXX)
    132:8 Map entry (1 => XXX)
    140:8 Map entry (2 => XXX)
    148:6 Table values
    148:1 Scalar (=(Int 1))
    149:1 Scalar (=(Int 1))
    150:1 Scalar (=(Int 2))
    151:1 Scalar (=(Int 2))
    152:1 Scalar (=(Int 3))
    153:1 Scalar (=(Int 3))

    ((HashIdxT
<<<<<<< HEAD
      ((IntT ((range (1 3)) (nullable false)))
       (IntT ((range (1 3)) (nullable false))) ((count ()))))
     154) |}]
=======
      ((IntT ((range (Interval 1 3)) (nullable false)))
       (IntT ((range (Interval 1 3)) (nullable false))) ((count (Interval 1 1)))))
     154
     "\\154\\000\\000\\000h\\000\\000\\000\\000\\000\\000\\000\\b\\000\\000\\000$\\000\\000\\000\\t\\000\\000\\000\\b\\000\\000\\000\\001\\000\\000\\000\\016\\000\\000\\000\\004\\000\\000\\000\\b\\000\\000\\000J\\002\\000\\000\\001\\000\\000\\000\\169\\000\\000\\0008\\000\\000\\000\\007\\000\\000\\000\\000\\000\\000\\000\\000\\000\\000\\000\\011\\000\\000\\000\\001\\000\\000\\000\\001\\000\\000\\000\\001\\000\\000\\000\\000\\000\\000\\000\\016\\000\\000\\000\\001\\000\\000\\000\\000\\000\\000\\000\\001\\000\\000\\000\\000\\000\\000\\000\\000\\000\\000\\000\\024\\000\\000\\000\\000\\000\\000\\000\\150\\000\\000\\000\\000\\000\\000\\000\\152\\000\\000\\000\\000\\000\\000\\000\\148\\000\\000\\000\\000\\000\\000\\000\\001\\001\\002\\002\\003\\003") |}]
>>>>>>> 5491784a

let%expect_test "ordered-idx" =
  run_test
    "AOrderedIdx(OrderBy([r1.f desc], Dedup(Select([r1.f], r1))) as k, \
     AScalar(k.f), null, null)" ;
  [%expect
    {|
    0:4 Ordered idx len (=42)
    4:8 Ordered idx index len (=27)
    12:1 Scalar (=(Int 1))
    12:1 Scalar (=(Int 1))
    12:1 Ordered idx key
    13:8 Ordered idx value ptr (=39)
    21:1 Scalar (=(Int 2))
    21:1 Scalar (=(Int 2))
    21:1 Ordered idx key
    22:8 Ordered idx value ptr (=40)
    30:1 Scalar (=(Int 3))
    30:1 Scalar (=(Int 3))
    30:1 Ordered idx key
    31:8 Ordered idx value ptr (=41)
    39:1 Scalar (=(Int 1))
    40:1 Scalar (=(Int 2))
    41:1 Scalar (=(Int 3))

    ((OrderedIdxT
      ((IntT ((range (Interval 1 3)) (nullable false)))
       (IntT ((range (Interval 1 3)) (nullable false))) ((count Top))))
     42
     "*\\000\\000\\000\\027\\000\\000\\000\\000\\000\\000\\000\\001'\\000\\000\\000\\000\\000\\000\\000\\002(\\000\\000\\000\\000\\000\\000\\000\\003)\\000\\000\\000\\000\\000\\000\\000\\001\\002\\003") |}]

let%expect_test "ordered-idx-dates" =
  run_test
    "AOrderedIdx(OrderBy([f desc], Dedup(Select([f], r_date))) as k, AScalar(k.f), \
     null, null)" ;
  [%expect
    {|
    0:4 Ordered idx len (=72)
    4:8 Ordered idx index len (=50)
    12:2 Scalar (=(Date 2016-12-01))
    12:2 Scalar (=(Date 2016-12-01))
    12:2 Ordered idx key
    14:8 Ordered idx value ptr (=62)
    22:2 Scalar (=(Date 2017-10-05))
    22:2 Scalar (=(Date 2017-10-05))
    22:2 Ordered idx key
    24:8 Ordered idx value ptr (=64)
    32:2 Scalar (=(Date 2018-01-01))
    32:2 Scalar (=(Date 2018-01-01))
    32:2 Ordered idx key
    34:8 Ordered idx value ptr (=66)
    42:2 Scalar (=(Date 2018-01-23))
    42:2 Scalar (=(Date 2018-01-23))
    42:2 Ordered idx key
    44:8 Ordered idx value ptr (=68)
    52:2 Scalar (=(Date 2018-09-01))
    52:2 Scalar (=(Date 2018-09-01))
    52:2 Ordered idx key
    54:8 Ordered idx value ptr (=70)
    62:2 Scalar (=(Date 2016-12-01))
    64:2 Scalar (=(Date 2017-10-05))
    66:2 Scalar (=(Date 2018-01-01))
    68:2 Scalar (=(Date 2018-01-23))
    70:2 Scalar (=(Date 2018-09-01))

    ((OrderedIdxT
      ((DateT ((range (Interval 17136 17775)) (nullable false)))
       (DateT ((range (Interval 17136 17775)) (nullable false))) ((count Top))))
     72
     "H\\000\\000\\0002\\000\\000\\000\\000\\000\\000\\000\\240B>\\000\\000\\000\\000\\000\\000\\000$D@\\000\\000\\000\\000\\000\\000\\000|DB\\000\\000\\000\\000\\000\\000\\000\\146DD\\000\\000\\000\\000\\000\\000\\000oEF\\000\\000\\000\\000\\000\\000\\000\\240B$D|D\\146DoE") |}]

let%expect_test "list-list" =
  run_test "AList(r1, AList(r1 as r, AScalar(r.f)))" ;
  [%expect
    {|
    0:25 List body
    0:5 List body
    0:1 Scalar (=(Int 1))
    0:0 List count (=5)
    0:0 List len (=5)
    0:0 List count (=5)
    0:0 List len (=25)
    1:1 Scalar (=(Int 1))
    2:1 Scalar (=(Int 2))
    3:1 Scalar (=(Int 2))
    4:1 Scalar (=(Int 3))
    5:5 List body
    5:1 Scalar (=(Int 1))
    5:0 List count (=5)
    5:0 List len (=5)
    6:1 Scalar (=(Int 1))
    7:1 Scalar (=(Int 2))
    8:1 Scalar (=(Int 2))
    9:1 Scalar (=(Int 3))
    10:5 List body
    10:1 Scalar (=(Int 1))
    10:0 List count (=5)
    10:0 List len (=5)
    11:1 Scalar (=(Int 1))
    12:1 Scalar (=(Int 2))
    13:1 Scalar (=(Int 2))
    14:1 Scalar (=(Int 3))
    15:5 List body
    15:1 Scalar (=(Int 1))
    15:0 List count (=5)
    15:0 List len (=5)
    16:1 Scalar (=(Int 1))
    17:1 Scalar (=(Int 2))
    18:1 Scalar (=(Int 2))
    19:1 Scalar (=(Int 3))
    20:5 List body
    20:1 Scalar (=(Int 1))
    20:0 List count (=5)
    20:0 List len (=5)
    21:1 Scalar (=(Int 1))
    22:1 Scalar (=(Int 2))
    23:1 Scalar (=(Int 2))
    24:1 Scalar (=(Int 3))

    ((ListT
      ((ListT
        ((IntT ((range (Interval 1 3)) (nullable false)))
         ((count (Interval 5 5)))))
       ((count (Interval 5 5)))))
     25
     "\\001\\001\\002\\002\\003\\001\\001\\002\\002\\003\\001\\001\\002\\002\\003\\001\\001\\002\\002\\003\\001\\001\\002\\002\\003") |}]<|MERGE_RESOLUTION|>--- conflicted
+++ resolved
@@ -12,14 +12,6 @@
   in
   (module S : Serialize.S)
 
-<<<<<<< HEAD
-[@@@warning "-8"]
-
-let _, [f; _] =
-  Test_util.create rels "r1" ["f"; "g"] [[1; 2]; [1; 3]; [2; 1]; [2; 2]; [3; 4]]
-
-[@@@warning "+8"]
-
 (** Remove nondeterministic parts of the layout log. Returns the new log and
    true if the log was modified, false otherwise. *)
 let process_layout_log log =
@@ -27,8 +19,6 @@
   let log' = Str.global_replace map_entry_regex {|Map entry (\1 => XXX)|} log in
   (log', not String.(log = log'))
 
-=======
->>>>>>> 5491784a
 let run_test layout_str =
   let layout_file = Filename.temp_file "layout" "txt" in
   let (module S) = make_modules layout_file in
@@ -111,16 +101,9 @@
     153:1 Scalar (=(Int 3))
 
     ((HashIdxT
-<<<<<<< HEAD
-      ((IntT ((range (1 3)) (nullable false)))
-       (IntT ((range (1 3)) (nullable false))) ((count ()))))
-     154) |}]
-=======
       ((IntT ((range (Interval 1 3)) (nullable false)))
        (IntT ((range (Interval 1 3)) (nullable false))) ((count (Interval 1 1)))))
-     154
-     "\\154\\000\\000\\000h\\000\\000\\000\\000\\000\\000\\000\\b\\000\\000\\000$\\000\\000\\000\\t\\000\\000\\000\\b\\000\\000\\000\\001\\000\\000\\000\\016\\000\\000\\000\\004\\000\\000\\000\\b\\000\\000\\000J\\002\\000\\000\\001\\000\\000\\000\\169\\000\\000\\0008\\000\\000\\000\\007\\000\\000\\000\\000\\000\\000\\000\\000\\000\\000\\000\\011\\000\\000\\000\\001\\000\\000\\000\\001\\000\\000\\000\\001\\000\\000\\000\\000\\000\\000\\000\\016\\000\\000\\000\\001\\000\\000\\000\\000\\000\\000\\000\\001\\000\\000\\000\\000\\000\\000\\000\\000\\000\\000\\000\\024\\000\\000\\000\\000\\000\\000\\000\\150\\000\\000\\000\\000\\000\\000\\000\\152\\000\\000\\000\\000\\000\\000\\000\\148\\000\\000\\000\\000\\000\\000\\000\\001\\001\\002\\002\\003\\003") |}]
->>>>>>> 5491784a
+     154) |}]
 
 let%expect_test "ordered-idx" =
   run_test
