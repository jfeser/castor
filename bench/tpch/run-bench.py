--- conflicted
+++ resolved
@@ -144,16 +144,11 @@
 def gen_perc():
     return gen_discount()
 
-<<<<<<< HEAD
 SQL_ONLY = False
-DB = "tpch"
-=======
 CONFIG = configparser.ConfigParser()
 CONFIG.read(rpath('../../config'))
 COMPILE_EXE = CONFIG['default']['project_root'] + '/bin/compile.exe'
 TRANSFORM_EXE = CONFIG['default']['project_root'] + '/bin/transform.exe'
-DB = "tpch_test"
->>>>>>> a819ef4c
 PORT = "5432"
 OUT_FILE = rpath('results.csv')
 BENCH_DIR = rpath('.')
