--- conflicted
+++ resolved
@@ -144,16 +144,13 @@
 def gen_perc():
     return gen_discount()
 
-<<<<<<< HEAD
 def gen_str(s):
     return lambda _: s
 
 def gen_fixed_date(d):
     return gen_date(d,d)
 
-=======
 DB = 'tpch'
->>>>>>> ba6bd2b6
 SQL_ONLY = False
 CONFIG = configparser.ConfigParser()
 CONFIG.read(rpath('../../config'))
